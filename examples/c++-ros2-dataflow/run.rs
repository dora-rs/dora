use eyre::{Context, bail};
use std::{env::consts::EXE_SUFFIX, path::Path};

fn main() -> eyre::Result<()> {
    if cfg!(windows) {
        tracing::error!(
            "The c++ example does not work on Windows currently because of a linker error"
        );
        return Ok(());
    }

    let root = Path::new(env!("CARGO_MANIFEST_DIR"));
    let target = root.join("target");
    std::env::set_current_dir(root.join(file!()).parent().unwrap())
        .wrap_err("failed to set working dir")?;

    std::fs::create_dir_all("build")?;
    let build_dir = Path::new("build");

<<<<<<< HEAD
    build_package("dora-node-api-cxx", &["ros2-bridge"]).await?;
    let node_cxxbridge = target
        .join("cxxbridge")
        .join("dora-node-api-cxx")
        .join("install");
=======
    build_package("dora-node-api-cxx", &["ros2-bridge"])?;
    let node_cxxbridge = target.join("cxxbridge").join("dora-node-api-cxx");
    std::fs::copy(
        node_cxxbridge.join("dora-node-api.cc"),
        build_dir.join("dora-node-api.cc"),
    )?;
    std::fs::copy(
        node_cxxbridge.join("dora-node-api.h"),
        build_dir.join("dora-node-api.h"),
    )?;
    std::fs::copy(
        node_cxxbridge.join("dora-ros2-bindings.cc"),
        build_dir.join("dora-ros2-bindings.cc"),
    )?;
    std::fs::copy(
        node_cxxbridge.join("dora-ros2-bindings.h"),
        build_dir.join("dora-ros2-bindings.h"),
    )?;
>>>>>>> 54b49f74

    build_cxx_node(
        root,
        &[
            &dunce::canonicalize(Path::new("node-rust-api").join("main.cc"))?,
            &dunce::canonicalize(node_cxxbridge.join("dora-node-api.cc"))?,
            &dunce::canonicalize(node_cxxbridge.join("ros2-bridge/msg/sensor_msgs.cc"))?,
            &dunce::canonicalize(node_cxxbridge.join("ros2-bridge/msg/geometry_msgs.cc"))?,
            &dunce::canonicalize(node_cxxbridge.join("ros2-bridge/msg/example_interfaces.cc"))?,
            &dunce::canonicalize(node_cxxbridge.join("ros2-bridge/msg/turtlesim.cc"))?,
            &dunce::canonicalize(node_cxxbridge.join("ros2-bridge/impl.cc"))?,
            &dunce::canonicalize(node_cxxbridge.join("ros2-bridge/msg/action_msgs.cc"))?,
            &dunce::canonicalize(node_cxxbridge.join("ros2-bridge/msg/builtin_interfaces.cc"))?,
            &dunce::canonicalize(node_cxxbridge.join("ros2-bridge/msg/unique_identifier_msgs.cc"))?,
        ],
        "node_rust_api",
<<<<<<< HEAD
        &[
            "-I",
            node_cxxbridge.as_os_str().to_str().unwrap(),
            "-l",
            "dora_node_api_cxx",
        ],
    )
    .await?;
=======
        &["-l", "dora_node_api_cxx"],
    )?;
>>>>>>> 54b49f74

    dora_cli::run("dataflow.yml".to_string(), false)?;

    Ok(())
}

fn build_package(package: &str, features: &[&str]) -> eyre::Result<()> {
    let cargo = std::env::var("CARGO").unwrap();
    let mut cmd = std::process::Command::new(&cargo);
    cmd.arg("build");
    cmd.arg("--package").arg(package);
    if !features.is_empty() {
        cmd.arg("--features").arg(features.join(","));
    }
    if !cmd.status()?.success() {
        bail!("failed to compile {package}");
    };
    Ok(())
}

fn build_cxx_node(root: &Path, paths: &[&Path], out_name: &str, args: &[&str]) -> eyre::Result<()> {
    let mut clang = std::process::Command::new("clang++");
    clang.args(paths);
    clang.arg("-std=c++17");
    #[cfg(target_os = "linux")]
    {
        clang.arg("-l").arg("m");
        clang.arg("-l").arg("rt");
        clang.arg("-l").arg("dl");
        clang.arg("-l").arg("z");
        clang.arg("-pthread");
    }
    #[cfg(target_os = "windows")]
    {
        clang.arg("-ladvapi32");
        clang.arg("-luserenv");
        clang.arg("-lkernel32");
        clang.arg("-lws2_32");
        clang.arg("-lbcrypt");
        clang.arg("-lncrypt");
        clang.arg("-lschannel");
        clang.arg("-lntdll");
        clang.arg("-liphlpapi");

        clang.arg("-lcfgmgr32");
        clang.arg("-lcredui");
        clang.arg("-lcrypt32");
        clang.arg("-lcryptnet");
        clang.arg("-lfwpuclnt");
        clang.arg("-lgdi32");
        clang.arg("-lmsimg32");
        clang.arg("-lmswsock");
        clang.arg("-lole32");
        clang.arg("-lopengl32");
        clang.arg("-lsecur32");
        clang.arg("-lshell32");
        clang.arg("-lsynchronization");
        clang.arg("-luser32");
        clang.arg("-lwinspool");

        clang.arg("-Wl,-nodefaultlib:libcmt");
        clang.arg("-D_DLL");
        clang.arg("-lmsvcrt");
    }
    #[cfg(target_os = "macos")]
    {
        clang.arg("-framework").arg("CoreServices");
        clang.arg("-framework").arg("Security");
        clang.arg("-l").arg("System");
        clang.arg("-l").arg("resolv");
        clang.arg("-l").arg("pthread");
        clang.arg("-l").arg("c");
        clang.arg("-l").arg("m");
    }
    clang.args(args);
    clang.arg("-L").arg(root.join("target").join("debug"));
    clang
        .arg("--output")
        .arg(Path::new("../build").join(format!("{out_name}{EXE_SUFFIX}")));
    if let Some(parent) = paths[0].parent() {
        clang.current_dir(parent);
    }

    if !clang.status()?.success() {
        bail!("failed to compile c++ node");
    };
    Ok(())
}<|MERGE_RESOLUTION|>--- conflicted
+++ resolved
@@ -17,32 +17,11 @@
     std::fs::create_dir_all("build")?;
     let build_dir = Path::new("build");
 
-<<<<<<< HEAD
-    build_package("dora-node-api-cxx", &["ros2-bridge"]).await?;
+    build_package("dora-node-api-cxx", &["ros2-bridge"]);
     let node_cxxbridge = target
         .join("cxxbridge")
         .join("dora-node-api-cxx")
         .join("install");
-=======
-    build_package("dora-node-api-cxx", &["ros2-bridge"])?;
-    let node_cxxbridge = target.join("cxxbridge").join("dora-node-api-cxx");
-    std::fs::copy(
-        node_cxxbridge.join("dora-node-api.cc"),
-        build_dir.join("dora-node-api.cc"),
-    )?;
-    std::fs::copy(
-        node_cxxbridge.join("dora-node-api.h"),
-        build_dir.join("dora-node-api.h"),
-    )?;
-    std::fs::copy(
-        node_cxxbridge.join("dora-ros2-bindings.cc"),
-        build_dir.join("dora-ros2-bindings.cc"),
-    )?;
-    std::fs::copy(
-        node_cxxbridge.join("dora-ros2-bindings.h"),
-        build_dir.join("dora-ros2-bindings.h"),
-    )?;
->>>>>>> 54b49f74
 
     build_cxx_node(
         root,
@@ -59,19 +38,13 @@
             &dunce::canonicalize(node_cxxbridge.join("ros2-bridge/msg/unique_identifier_msgs.cc"))?,
         ],
         "node_rust_api",
-<<<<<<< HEAD
         &[
             "-I",
             node_cxxbridge.as_os_str().to_str().unwrap(),
             "-l",
             "dora_node_api_cxx",
         ],
-    )
-    .await?;
-=======
-        &["-l", "dora_node_api_cxx"],
-    )?;
->>>>>>> 54b49f74
+    );
 
     dora_cli::run("dataflow.yml".to_string(), false)?;
 
