#

<p align="center">
    <img src="https://raw.githubusercontent.com/dora-rs/dora/main/docs/src/logo.svg" width="400"/>
</p>

<h2 align="center">
  <a href="https://www.dora-rs.ai">Website</a>
  |
  <a href="https://dora-rs.ai/docs/guides/getting-started/conversation_py/">Python API</a>
  |
  <a href="https://docs.rs/dora-node-api/latest/dora_node_api/">Rust API</a>
  |
  <a href="https://www.dora-rs.ai/docs/guides/">Guide</a>
  |
  <a href="https://discord.gg/6eMGGutkfE">Discord</a>
</h2>

<div align="center">
  <a href="https://github.com/dora-rs/dora/actions">
    <img src="https://github.com/dora-rs/dora/workflows/CI/badge.svg" alt="Build and test"/>
  </a>
  <a href="https://crates.io/crates/dora-rs">
    <img src="https://img.shields.io/crates/v/dora_node_api.svg"/>
  </a>
  <a href="https://docs.rs/dora-node-api/latest/dora_node_api/">
    <img src="https://docs.rs/dora-node-api/badge.svg" alt="rust docs"/>
  </a>
  <a href="https://pypi.org/project/dora-rs/">
    <img src="https://img.shields.io/pypi/v/dora-rs.svg" alt="PyPi Latest Release"/>
  </a>
    <a href="https://github.com/dora-rs/dora/blob/main/LICENSE">
    <img src="https://img.shields.io/github/license/dora-rs/dora" alt="PyPi Latest Release"/>
  </a>      
</div>
<div align="center">
<a href="https://trendshift.io/repositories/9190" target="_blank"><img src="https://trendshift.io/api/badge/repositories/9190" alt="dora-rs%2Fdora | Trendshift" style="width: 250px; height: 55px;" width="250" height="55"/></a>
</div>

## Highlights

- 🚀 dora-rs is a framework to run realtime multi-AI and multi-hardware applications.
- 🦀 dora-rs internals are 100% Rust making it extremely fast compared to alternative such as being ⚡️ [10-17x faster](https://github.com/dora-rs/dora-benchmark) than `ros2`.
- ❇️ Includes a large set of pre-packaged nodes for fast prototyping which simplifies integration of hardware, algorithms, and AI models.

<p align="center">
  <picture align="center">
    <source media="(prefers-color-scheme: dark)" srcset="https://raw.githubusercontent.com/dora-rs/dora/main/docs/src/bar_chart_dark.svg">
    <source media="(prefers-color-scheme: light)" srcset="https://raw.githubusercontent.com/dora-rs/dora/main/docs/src/bar_chart_light.svg">
    <img src="https://raw.githubusercontent.com/dora-rs/dora/main/docs/src/bar_chart_light.svg">
  </picture>
</p>

<p align="center">
 <a href="https://github.com/dora-rs/dora-benchmark/" >
  <i>Latency benchmark with Python API for both framework, sending 40M of random bytes.</i>
  </a>
</p>

## Latest News 🎉

<details open>
<summary><b>2025</b></summary>

\[04/05\] Add support for dora-cotracker to track any point on a frame, dora-rav1e AV1 encoding up to 12bit and dora-dav1d AV1 decoding,

- \[03/05\] Add support for dora async Python.
- \[03/05\] Add support for Microsoft Phi4, Microsoft Magma.
- \[03/05\] dora-rs has been accepted to [**GSoC 2025 🎉**](https://summerofcode.withgoogle.com/programs/2025/organizations/dora-rs-tb), with the following [**idea list**](https://github.com/dora-rs/dora/wiki/GSoC_2025).
- \[03/04\] Add support for Zenoh for distributed dataflow.
- \[03/04\] Add support for Meta SAM2, Kokoro(TTS), Improved Qwen2.5 Performance using `llama.cpp`.
- \[02/25\] Add support for Qwen2.5(LLM), Qwen2.5-VL(VLM), outetts(TTS)
</details>

## Support Matrix

|                                   | dora-rs                                                                                                                                                                                          |
| --------------------------------- | ------------------------------------------------------------------------------------------------------------------------------------------------------------------------------------------------ |
| **APIs**                          | Python >= 3.7 including sync ⭐✅ <br> Rust ✅<br> C/C++ 🆗 <br>ROS2 >= Foxy 🆗                                                                                                                  |
| **OS**                            | Linux: Arm 32 ⭐✅ Arm 64 ⭐✅ x64_86 ⭐✅ <br>MacOS: Arm 64 ⭐✅ x64_86 ✅<br>Windows: x64_86 🆗<br> Android: 🛠️ (Blocked by: https://github.com/elast0ny/shared_memory/issues/32) <br> IOS: 🛠️ |
| **Message Format**                | Arrow ✅ <br> Standard Specification 🛠️                                                                                                                                                          |
| **Local Communication**           | Shared Memory ✅ <br> [Cuda IPC](https://arrow.apache.org/docs/python/api/cuda.html) 📐                                                                                                          |
| **Remote Communication**          | [Zenoh](https://zenoh.io/) 📐                                                                                                                                                                    |
| **Metrics, Tracing, and Logging** | Opentelemetry 📐                                                                                                                                                                                 |
| **Configuration**                 | YAML ✅                                                                                                                                                                                          |
| **Package Manager**               | [pip](https://pypi.org/): Python Node ✅ Rust Node ✅ C/C++ Node 🛠️ <br>[cargo](https://crates.io/): Rust Node ✅                                                                                |

> - ⭐ = Recommended
> - ✅ = First Class Support
> - 🆗 = Best Effort Support
> - 📐 = Experimental and looking for contributions
> - 🛠️ = Unsupported but hoped for through contributions
>
> Everything is open for contributions 🙋

## Node Hub

> Feel free to modify this README with your own nodes so that it benefits the community.

| Type                          | Title                                                                                               | Support             | Description                                      | Downloads                                                                     | License                                                                    |
| ----------------------------- | --------------------------------------------------------------------------------------------------- | ------------------- | ------------------------------------------------ | ----------------------------------------------------------------------------- | -------------------------------------------------------------------------- |
| Camera                        | [PyOrbbeckSDK](https://github.com/dora-rs/dora/blob/main/node-hub/dora-pyorbbecksdk)                | 📐                  | Image and depth from Orbbeck Camera              | ![Downloads](https://img.shields.io/pypi/dm/dora-pyorbbecksdk?label=%20)      | ![License](https://img.shields.io/pypi/l/dora-pyorbbecksdk?label=%20)      |
| Camera                        | [PyRealsense](https://github.com/dora-rs/dora/blob/main/node-hub/dora-pyrealsense)                  | Linux🆗 <br> Mac🛠️  | Image and depth from Realsense                   | ![Downloads](https://img.shields.io/pypi/dm/dora-pyrealsense?label=%20)       | ![License](https://img.shields.io/pypi/l/dora-pyrealsense?label=%20)       |
| Camera                        | [OpenCV Video Capture](https://github.com/dora-rs/dora/blob/main/node-hub/opencv-video-capture)     | ✅                  | Image stream from OpenCV Camera                  | ![Downloads](https://img.shields.io/pypi/dm/opencv-video-capture?label=%20)   | ![License](https://img.shields.io/pypi/l/opencv-video-capture?label=%20)   |
| Peripheral                    | [Keyboard](https://github.com/dora-rs/dora/blob/main/node-hub/dora-keyboard)                        | ✅                  | Keyboard char listener                           | ![Downloads](https://img.shields.io/pypi/dm/dora-keyboard?label=%20)          | ![License](https://img.shields.io/pypi/l/dora-keyboard?label=%20)          |
| Peripheral                    | [Microphone](https://github.com/dora-rs/dora/blob/main/node-hub/dora-microphone)                    | ✅                  | Audio from microphone                            | ![Downloads](https://img.shields.io/pypi/dm/dora-microphone?label=%20)        | ![License](https://img.shields.io/pypi/l/dora-microphone?label=%20)        |
| Peripheral                    | [PyAudio(Speaker)](https://github.com/dora-rs/dora/blob/main/node-hub/dora-pyaudio)                 | ✅                  | Output audio from speaker                        | ![Downloads](https://img.shields.io/pypi/dm/dora-pyaudio?label=%20)           | ![License](https://img.shields.io/pypi/l/dora-pyaudio?label=%20)           |
| Actuator                      | [Feetech](https://github.com/dora-rs/dora-lerobot/blob/main/node-hub/feetech-client)                | 📐                  | Feetech Client                                   |                                                                               |                                                                            |
| Actuator                      | [Dynamixel](https://github.com/dora-rs/dora-lerobot/blob/main/node-hub/dynamixel-client)            | 📐                  | Dynamixel Client                                 |                                                                               |                                                                            |
| Chassis                       | [Agilex - UGV](https://github.com/dora-rs/dora/blob/main/node-hub/dora-ugv)                         | 🆗                  | Robomaster Client                                | ![Downloads](https://img.shields.io/pypi/dm/dora-ugv?label=%20)               | ![License](https://img.shields.io/pypi/l/dora-ugv?label=%20)               |
| Chassis                       | [DJI - Robomaster S1](https://huggingface.co/datasets/dora-rs/dora-robomaster)                      | 📐                  | Robomaster Client                                |                                                                               |                                                                            |
| Chassis                       | [Dora Kit Car](https://github.com/dora-rs/dora/blob/main/node-hub/dora-kit-car)                     | 🆗                  | Open Source Chassis                              | ![Downloads](https://img.shields.io/pypi/dm/dora-kit-car?label=%20)           | ![License](https://img.shields.io/pypi/l/dora-kit-car?label=%20)           |
| Arm                           | [Alex Koch - Low Cost Robot](https://github.com/dora-rs/dora-lerobot/blob/main/robots/alexk-lcr)    | 📐                  | Alex Koch - Low Cost Robot Client                |                                                                               |                                                                            |
| Arm                           | [Lebai - LM3](https://github.com/dora-rs/dora-lerobot/blob/main/node-hub/lebai-client)              | 📐                  | Lebai client                                     |                                                                               |                                                                            |
| Arm                           | [Agilex - Piper](https://github.com/dora-rs/dora/blob/main/node-hub/dora-piper)                     | 🆗                  | Agilex arm client                                | ![Downloads](https://img.shields.io/pypi/dm/dora-piper?label=%20)             | ![License](https://img.shields.io/pypi/l/dora-piper?label=%20)             |
| Robot                         | [Pollen - Reachy 1](https://github.com/dora-rs/dora-lerobot/blob/main/node-hub/dora-reachy1)        | 📐                  | Reachy 1 Client                                  |                                                                               |                                                                            |
| Robot                         | [Pollen - Reachy 2](https://github.com/dora-rs/dora/blob/main/node-hub/dora-reachy2)                | 🆗                  | Reachy 2 client                                  | ![Downloads](https://img.shields.io/pypi/dm/dora-reachy2?label=%20)           | ![License](https://img.shields.io/pypi/l/dora-reachy2?label=%20)           |
| Robot                         | [Trossen - Aloha](https://github.com/dora-rs/dora-lerobot/blob/main/robots/aloha)                   | 📐                  | Aloha client                                     |                                                                               |                                                                            |
| Voice Activity Detection(VAD) | [Silero VAD](https://github.com/dora-rs/dora/blob/main/node-hub/dora-vad)                           | ✅                  | Silero Voice activity detection                  | ![Downloads](https://img.shields.io/pypi/dm/dora-vad?label=%20)               | ![License](https://img.shields.io/pypi/l/dora-vad?label=%20)               |
| Speech to Text(STT)           | [Whisper](https://github.com/dora-rs/dora/blob/main/node-hub/dora-distil-whisper)                   | ✅                  | Transcribe audio to text                         | ![Downloads](https://img.shields.io/pypi/dm/dora-distil-whisper?label=%20)    | ![License](https://img.shields.io/pypi/l/dora-distil-whisper?label=%20)    |
| Object Detection              | [Yolov8](https://github.com/dora-rs/dora/blob/main/node-hub/dora-yolo)                              | ✅                  | Object detection                                 | ![Downloads](https://img.shields.io/pypi/dm/dora-yolo?label=%20)              | ![License](https://img.shields.io/pypi/l/dora-yolo?label=%20)              |
| Segmentation                  | [SAM2](https://github.com/dora-rs/dora/blob/main/node-hub/dora-sam2)                                | Cuda✅ <br> Metal🛠️ | Segment Anything                                 | ![Downloads](https://img.shields.io/pypi/dm/dora-sam2?label=%20)              | ![License](https://img.shields.io/pypi/l/dora-sam2?label=%20)              |
| Large Language Model(LLM)     | [Qwen2.5](https://github.com/dora-rs/dora/blob/main/node-hub/dora-qwen)                             | ✅                  | Large Language Model using Qwen                  | ![Downloads](https://img.shields.io/pypi/dm/dora-qwen?label=%20)              | ![License](https://img.shields.io/pypi/l/dora-qwen?label=%20)              |
| Vision Language Model(VLM)    | [Qwen2.5-vl](https://github.com/dora-rs/dora/blob/main/node-hub/dora-qwen2-5-vl)                    | ✅                  | Vision Language Model using Qwen2.5 VL           | ![Downloads](https://img.shields.io/pypi/dm/dora-qwen2-5-vl?label=%20)        | ![License](https://img.shields.io/pypi/l/dora-qwen2-5-vl?label=%20)        |
| Vision Language Model(VLM)    | [InternVL](https://github.com/dora-rs/dora/blob/main/node-hub/dora-internvl)                        | 🆗                  | InternVL is a vision language model              | ![Downloads](https://img.shields.io/pypi/dm/dora-internvl?label=%20)          | ![License](https://img.shields.io/pypi/l/dora-internvl?label=%20)          |
| Vision Language Action(VLA)   | [RDT-1B](https://github.com/dora-rs/dora/blob/main/node-hub/dora-rdt-1b)                            | 🆗                  | Infer policy using Robotic Diffusion Transformer | ![Downloads](https://img.shields.io/pypi/dm/dora-rdt-1b?label=%20)            | ![License](https://img.shields.io/pypi/l/dora-rdt-1b?label=%20)            |
| Translation                   | [ArgosTranslate](https://github.com/dora-rs/dora/blob/main/node-hub/dora-argotranslate)             | 🆗                  | Open Source translation engine                   | ![Downloads](https://img.shields.io/pypi/dm/dora-argotranslate?label=%20)     | ![License](https://img.shields.io/pypi/l/dora-argotranslate?label=%20)     |
| Translation                   | [Opus MT](https://github.com/dora-rs/dora/blob/main/node-hub/dora-opus)                             | 🆗                  | Translate text between language                  | ![Downloads](https://img.shields.io/pypi/dm/dora-opus?label=%20)              | ![License](https://img.shields.io/pypi/l/dora-opus?label=%20)              |
| Text to Speech(TTS)           | [Kokoro TTS](https://github.com/dora-rs/dora/blob/main/node-hub/dora-kokoro-tts)                    | ✅                  | Efficient Text to Speech                         | ![Downloads](https://img.shields.io/pypi/dm/dora-kokoro-tts?label=%20)        | ![License](https://img.shields.io/pypi/l/dora-kokoro-tts?label=%20)        |
| Recorder                      | [Llama Factory Recorder](https://github.com/dora-rs/dora/blob/main/node-hub/llama-factory-recorder) | 🆗                  | Record data to train LLM and VLM                 | ![Downloads](https://img.shields.io/pypi/dm/llama-factory-recorder?label=%20) | ![License](https://img.shields.io/pypi/l/llama-factory-recorder?label=%20) |
| Recorder                      | [LeRobot Recorder](https://github.com/dora-rs/dora-lerobot/blob/main/node-hub/lerobot-dashboard)    | 📐                  | LeRobot Recorder helper                          |                                                                               |                                                                            |
| Visualization                 | [Plot](https://github.com/dora-rs/dora/blob/main/node-hub/opencv-plot)                              | ✅                  | Simple OpenCV plot visualization                 | ![Downloads](https://img.shields.io/pypi/dm/dora-yolo?label=%20)              | ![License](https://img.shields.io/pypi/l/opencv-plot?label=%20)            |
| Visualization                 | [Rerun](https://github.com/dora-rs/dora/blob/main/node-hub/dora-rerun)                              | ✅                  | Visualization tool                               | ![Downloads](https://img.shields.io/pypi/dm/dora-rerun?label=%20)             | ![License](https://img.shields.io/pypi/l/dora-rerun?label=%20)             |
| Simulator                     | [Mujoco](https://github.com/dora-rs/dora-lerobot/blob/main/node-hub/mujoco-client)                  | 📐                  | Mujoco Simulator                                 |                                                                               |                                                                            |
| Simulator                     | [Carla](https://github.com/dora-rs/dora-drives)                                                     | 📐                  | Carla Simulator                                  |                                                                               |                                                                            |
| Simulator                     | [Gymnasium](https://github.com/dora-rs/dora-lerobot/blob/main/gym_dora)                             | 📐                  | Experimental OpenAI Gymnasium bridge             |                                                                               |                                                                            |

## Examples

| Type           | Title                                                                                                        | Description                                         | Last Commit                                                                                                        |
| -------------- | ------------------------------------------------------------------------------------------------------------ | --------------------------------------------------- | ------------------------------------------------------------------------------------------------------------------ |
| Audio          | [Speech to Text(STT)](https://github.com/dora-rs/dora/blob/main/examples/speech-to-text)                     | Transform speech to text.                           | ![License](https://img.shields.io/github/last-commit/dora-rs/dora?path=examples%2Fspeech-to-text&label=%20)        |
| Audio          | [Translation](https://github.com/dora-rs/dora/blob/main/examples/translation)                                | Translate audio in real time.                       | ![License](https://img.shields.io/github/last-commit/dora-rs/dora?path=examples%2Ftranslation&label=%20)           |
| Vision         | [Vision Language Model(VLM)](https://github.com/dora-rs/dora/blob/main/examples/vlm)                         | Use a VLM to understand images.                     | ![License](https://img.shields.io/github/last-commit/dora-rs/dora?path=examples%2Fvlm&label=%20)                   |
| Vision         | [YOLO](https://github.com/dora-rs/dora/blob/main/examples/python-dataflow)                                   | Use YOLO to detect object within image.             | ![License](https://img.shields.io/github/last-commit/dora-rs/dora?path=examples%2Fpython-dataflow&label=%20)       |
| Vision         | [Camera](https://github.com/dora-rs/dora/blob/main/examples/camera)                                          | Simple webcam plot example                          | ![License](https://img.shields.io/github/last-commit/dora-rs/dora?path=examples%2Fcamera&label=%20)                |
| Model Training | [Piper RDT](https://github.com/dora-rs/dora/blob/main/examples/piper)                                        | Piper RDT Pipeline                                  | ![License](https://img.shields.io/github/last-commit/dora-rs/dora?path=examples%2Fpiper&label=%20)                 |
| Model Training | [LeRobot - Alexander Koch](https://raw.githubusercontent.com/dora-rs/dora-lerobot/refs/heads/main/README.md) | Training Alexander Koch Low Cost Robot with LeRobot | ![License](https://img.shields.io/github/last-commit/dora-rs/dora-lerobot?path=robots&label=%20)                   |
| ROS2           | [C++ ROS2 Example](https://github.com/dora-rs/dora/blob/main/examples/c++-ros2-dataflow)                     | Example using C++ ROS2                              | ![License](https://img.shields.io/github/last-commit/dora-rs/dora?path=examples%2Fc%2b%2b-ros2-dataflow&label=%20) |
| ROS2           | [Rust ROS2 Example](https://github.com/dora-rs/dora/blob/main/examples/rust-ros2-dataflow)                   | Example using Rust ROS2                             | ![License](https://img.shields.io/github/last-commit/dora-rs/dora?path=examples%2Frust-ros2-dataflow&label=%20)    |
| ROS2           | [Python ROS2 Example](https://github.com/dora-rs/dora/blob/main/examples/python-ros2-dataflow)               | Example using Python ROS2                           | ![License](https://img.shields.io/github/last-commit/dora-rs/dora?path=examples%2Fpython-ros2-dataflow&label=%20)  |
| Benchmark      | [GPU Benchmark](https://github.com/dora-rs/dora/blob/main/examples/cuda-benchmark)                           | GPU Benchmark of dora-rs                            | ![License](https://img.shields.io/github/last-commit/dora-rs/dora?path=examples%2Fcuda-benchmark&label=%20)        |
| Benchmark      | [CPU Benchmark](https://github.com/dora-rs/dora-benchmark/blob/main)                                         | CPU Benchmark of dora-rs                            | ![License](https://img.shields.io/github/last-commit/dora-rs/dora-benchmark?path=dora-rs&label=%20)                |
| Tutorial       | [Rust Example](https://github.com/dora-rs/dora/blob/main/examples/rust-dataflow)                             | Example using Rust                                  | ![License](https://img.shields.io/github/last-commit/dora-rs/dora?path=examples%2Frust-dataflow&label=%20)         |
| Tutorial       | [Python Example](https://github.com/dora-rs/dora/blob/main/examples/python-dataflow)                         | Example using Python                                | ![License](https://img.shields.io/github/last-commit/dora-rs/dora?path=examples%2Fpython-dataflow&label=%20)       |
| Tutorial       | [CMake Example](https://github.com/dora-rs/dora/blob/main/examples/cmake-dataflow)                           | Example using CMake                                 | ![License](https://img.shields.io/github/last-commit/dora-rs/dora?path=examples%2Fcmake-dataflow&label=%20)        |
| Tutorial       | [C Example](https://github.com/dora-rs/dora/blob/main/examples/c-dataflow)                                   | Example with C node                                 | ![License](https://img.shields.io/github/last-commit/dora-rs/dora?path=examples%2Fc-dataflow&label=%20)            |
| Tutorial       | [CUDA Example](https://github.com/dora-rs/dora/blob/main/examples/cuda-benchmark)                            | Example using CUDA Zero Copy                        | ![License](https://img.shields.io/github/last-commit/dora-rs/dora?path=examples%2Fcuda-benchmark&label=%20)        |
| Tutorial       | [C++ Example](https://github.com/dora-rs/dora/blob/main/examples/c++-dataflow)                               | Example with C++ node                               | ![License](https://img.shields.io/github/last-commit/dora-rs/dora?path=examples%2Fc%2b%2b-dataflow&label=%20)      |

## Getting Started

### Installation

```bash
pip install dora-rs-cli
```

<details close>
<summary><b>Additional installation methods</b></summary>

Install dora with our standalone installers, or from [crates.io](https://crates.io/crates/dora-cli):

### With cargo

```bash
cargo install dora-cli
```

### With Github release for macOS and Linux

```bash
curl --proto '=https' --tlsv1.2 -LsSf https://github.com/dora-rs/dora/releases/latest/download/dora-cli-installer.sh | sh
```

### With Github release for Windows

```powershell
powershell -ExecutionPolicy ByPass -c "irm https://github.com/dora-rs/dorareleases/latest/download/dora-cli-installer.ps1 | iex"
```

### With Source

```bash
git clone https://github.com/dora-rs/dora.git
cd dora
cargo build --release -p dora-cli
PATH=$PATH:$(pwd)/target/release
```

</details>

### Run

- Run the yolo python example:

```bash
## Create a virtual environment
uv venv --seed -p 3.11

## Install nodes dependencies of a remote graph
dora build https://raw.githubusercontent.com/dora-rs/dora/refs/heads/main/examples/object-detection/yolo.yml --uv

## Run yolo graph
dora run yolo.yml --uv
```

> Make sure to have a webcam

To stop your dataflow, you can use <kbd>ctrl</kbd>+<kbd>c</kbd>

- To understand what is happening, you can look at the dataflow with:

```bash
cat yolo.yml
```

- Resulting in:

```yaml
nodes:
  - id: camera
    build: pip install opencv-video-capture
    path: opencv-video-capture
    inputs:
      tick: dora/timer/millis/20
    outputs:
      - image
    env:
      CAPTURE_PATH: 0
      IMAGE_WIDTH: 640
      IMAGE_HEIGHT: 480

  - id: object-detection
    build: pip install dora-yolo
    path: dora-yolo
    inputs:
      image: camera/image
    outputs:
      - bbox

  - id: plot
    build: pip install dora-rerun
    path: dora-rerun
    inputs:
      image: camera/image
      boxes2d: object-detection/bbox
```

- In the above example, we can understand that the camera is sending image to both the rerun viewer as well as a yolo model that generates bounding box that is visualized within rerun.

### Documentation

The full documentation is available on [our website](https://dora-rs.ai/).
A lot of guides are available on [this section](https://dora-rs.ai/docs/guides/) of our website.

## What is Dora? And what features does Dora offer?

**D**ataflow-**O**riented **R**obotic **A**rchitecture (`dora-rs`) is a framework that makes creation of robotic applications fast and simple.

`dora-rs` implements a declarative dataflow paradigm where tasks are split between nodes isolated as individual processes.

The dataflow paradigm has the advantage of creating an abstraction layer that makes robotic applications modular and easily configurable.

### TCP Communication and Shared Memory

Communication between nodes is handled with shared memory on a same machine and TCP on distributed machines. Our shared memory implementation tracks messages across processes and discards them when obsolete. Shared memory slots are cached to avoid new memory allocation.

### Arrow Message Format

Nodes communicate with Apache Arrow Data Format.

[Apache Arrow](https://github.com/apache/arrow-rs) is a universal memory format for flat and hierarchical data. The Arrow memory format supports zero-copy reads for lightning-fast data access without serialization overhead. It defines a C data interface without any build-time or link-time dependency requirement, that means that `dora-rs` has **no compilation step** beyond the native compiler of your favourite language.

### Opentelemetry

dora-rs uses Opentelemetry to record all your logs, metrics and traces. This means that the data and telemetry can be linked using a shared abstraction.

[Opentelemetry](https://opentelemetry.io/) is an open source observability standard that makes dora-rs telemetry collectable by most backends such as elasticsearch, prometheus, Datadog...

Opentelemetry is language independent, backend agnostic, and easily collect distributed data, making it perfect for dora-rs applications.

### ROS2 Bridge

**Note**: this feature is marked as unstable.

- Compilation Free Message passing to ROS 2
- Automatic conversion ROS 2 Message <-> Arrow Array

```python
import pyarrow as pa

# Configuration Boilerplate...
turtle_twist_writer = ...

## Arrow Based ROS2 Twist Message
## which does not require ROS2 import
message = pa.array([{
            "linear": {
                "x": 1,
            },
            "angular": {
                "z": 1
            },
        }])

turtle_twist_writer.publish(message)
```

> You might want to use ChatGPT to write the Arrow Formatting: https://chat.openai.com/share/4eec1c6d-dbd2-46dc-b6cd-310d2895ba15

<<<<<<< HEAD
## Zenoh Integration for Distributed Dataflow (Experimental)

Zenoh is a high-performance pub/sub and query protocol that unifies data in motion and at rest. In **dora-rs**, Zenoh is used for remote communication between nodes running on different machines, enabling distributed dataflow across networks.

### What is Zenoh?

- **Definition:**
  [Zenoh](https://zenoh.io) is an open-source communication middleware offering pub/sub and query capabilities.
- **Benefits in DORA:**
  - Simplifies communication between distributed nodes.
  - Handles NAT traversal and inter-network communication.
  - Integrates with DORA to manage remote data exchange while local communication still uses efficient shared memory.

### Enabling Zenoh Support

1. **Run a Zenoh Router (`zenohd`):**
   Launch a Zenoh daemon to mediate communication. For example, using Docker:

   ```bash
   docker run -p 7447:7447 -p 8000:8000 --name zenoh-router eclipse/zenohd:latest
   ```

````markdown
## Create a Zenoh Configuration File 🎛️

Create a file (e.g., `zenoh.json5`) with the router endpoint details:

```json5
{
  connect: {
    endpoints: ["tcp/203.0.113.10:7447"],
  },
}
```
````

---

## Launch DORA Daemons with Zenoh Enabled 🚀

On each machine, export the configuration and start the daemon:

```bash
export ZENOH_CONFIG=/path/to/zenoh.json5
dora daemon --coordinator-addr <COORD_IP> --machine-id <MACHINE_NAME>
```

---

## Deploy Distributed Nodes via YAML 📄

Mark nodes for remote deployment using the `_unstable_deploy` key:

```yaml
nodes:
  - id: camera_node
    outputs: [image]

  - id: processing_node
    _unstable_deploy:
      machine: robot1
      path: /home/robot/dora-nodes/processing_node
    inputs:
      image: camera_node/image
    outputs: [result]
```

---

## Start the Coordinator and Dataflow 🏁

Run the coordinator on a designated machine and start the dataflow:

```bash
dora coordinator
dora start dataflow.yml
```

---

## YAML Example for Distributed Dataflow 📘

```yaml
communication:
  zenoh: {}

nodes:
  - id: camera_node
    custom:
      run: ./camera_driver.py
    outputs:
      - image

  - id: processing_node
    _unstable_deploy:
      machine: robot1
      path: /home/robot/dora-nodes/processing_node
    inputs:
      image: camera_node/image
    outputs:
      - result
```

## Node Configuration Fields

Each entry in the top-level `nodes:` list defines a Dora node. Besides `id`, `path`/`operators`/`custom`, `inputs`, and `outputs`, nodes can have the following optional configuration fields:

- `name: string`: An optional human-readable name for the node.
- `description: string`: An optional description of the node's purpose.
- `env: map`: A map of environment variables to set for the node process.
- `build: string`: A command or script to build the node before running.
- `args: string`: Arguments to pass to the node executable (for `path` or `custom` nodes).
- `deploy: map`: Configuration for deploying the node (e.g., `machine: "machine-id"`).
- `send_stdout_as: string`: [Experimental] Route the node's stdout/stderr as data to another node's input.
- **`wait_for_stop: boolean` (New):** Controls the behavior of the node's event stream after all its declared inputs have closed.

  - If set to `false` (or omitted for nodes _with_ inputs), the event stream (`node.next()` or `events.recv()`) will close (return `None`) after all inputs are closed. This allows the node to finish naturally.
  - If set to `true` (or omitted for nodes _without_ inputs, i.e., source nodes), the event stream will remain open even after all inputs are closed (or if there were no inputs initially). The stream will only close when an explicit `Stop` event is received (e.g., due to Ctrl+C or `dora stop`). This ensures source nodes can run indefinitely until stopped and perform cleanup actions.
  - **Default Behavior:**
    - Nodes **without** any `inputs` defined default to `wait_for_stop: true`.
    - Nodes **with** `inputs` defined default to `wait_for_stop: false`.
  - **Example:**

    ```yaml
    nodes:
      - id: source_node # No inputs, defaults to wait_for_stop: true
        path: ./my_source
        outputs: [data]

      - id: processing_node # Has inputs, defaults to wait_for_stop: false
        path: ./my_processor
        inputs:
          data_in: source_node/data
        outputs: [result]

      - id: persistent_source # Explicitly wait for stop (same as default here)
        path: ./another_source
        wait_for_stop: true
        outputs: [signal]

      - id: quick_processor # Explicitly finish when input closes
        path: ./quick_one
        inputs:
          signal_in: persistent_source/signal
        wait_for_stop: false # Same as default here
        outputs: [done]
    ```

=======
>>>>>>> aa8dde9d
## Contributing

We are passionate about supporting contributors of all levels of experience and would love to see
you get involved in the project. See the
[contributing guide](https://github.com/dora-rs/dora/blob/main/CONTRIBUTING.md) to get started.

## Discussions

Our main communication channels are:

- [Our Discord server](https://discord.gg/6eMGGutkfE)
- [Our Github Project Discussion](https://github.com/orgs/dora-rs/discussions)

Feel free to reach out on any topic, issues or ideas.

We also have [a contributing guide](CONTRIBUTING.md).

## License

This project is licensed under Apache-2.0. Check out [NOTICE.md](NOTICE.md) for more information.

---

## Further Resources 📚

- [Zenoh Documentation](https://zenoh.io/docs/)
- [DORA Zenoh Discussion (GitHub Issue #512)](https://github.com/dora-rs/dora/issues/512)
- [Dora Autoware Localization Demo](https://github.com/dora-rs/dora-autoware-localization-demo)

```

```<|MERGE_RESOLUTION|>--- conflicted
+++ resolved
@@ -319,157 +319,6 @@
 
 > You might want to use ChatGPT to write the Arrow Formatting: https://chat.openai.com/share/4eec1c6d-dbd2-46dc-b6cd-310d2895ba15
 
-<<<<<<< HEAD
-## Zenoh Integration for Distributed Dataflow (Experimental)
-
-Zenoh is a high-performance pub/sub and query protocol that unifies data in motion and at rest. In **dora-rs**, Zenoh is used for remote communication between nodes running on different machines, enabling distributed dataflow across networks.
-
-### What is Zenoh?
-
-- **Definition:**
-  [Zenoh](https://zenoh.io) is an open-source communication middleware offering pub/sub and query capabilities.
-- **Benefits in DORA:**
-  - Simplifies communication between distributed nodes.
-  - Handles NAT traversal and inter-network communication.
-  - Integrates with DORA to manage remote data exchange while local communication still uses efficient shared memory.
-
-### Enabling Zenoh Support
-
-1. **Run a Zenoh Router (`zenohd`):**
-   Launch a Zenoh daemon to mediate communication. For example, using Docker:
-
-   ```bash
-   docker run -p 7447:7447 -p 8000:8000 --name zenoh-router eclipse/zenohd:latest
-   ```
-
-````markdown
-## Create a Zenoh Configuration File 🎛️
-
-Create a file (e.g., `zenoh.json5`) with the router endpoint details:
-
-```json5
-{
-  connect: {
-    endpoints: ["tcp/203.0.113.10:7447"],
-  },
-}
-```
-````
-
----
-
-## Launch DORA Daemons with Zenoh Enabled 🚀
-
-On each machine, export the configuration and start the daemon:
-
-```bash
-export ZENOH_CONFIG=/path/to/zenoh.json5
-dora daemon --coordinator-addr <COORD_IP> --machine-id <MACHINE_NAME>
-```
-
----
-
-## Deploy Distributed Nodes via YAML 📄
-
-Mark nodes for remote deployment using the `_unstable_deploy` key:
-
-```yaml
-nodes:
-  - id: camera_node
-    outputs: [image]
-
-  - id: processing_node
-    _unstable_deploy:
-      machine: robot1
-      path: /home/robot/dora-nodes/processing_node
-    inputs:
-      image: camera_node/image
-    outputs: [result]
-```
-
----
-
-## Start the Coordinator and Dataflow 🏁
-
-Run the coordinator on a designated machine and start the dataflow:
-
-```bash
-dora coordinator
-dora start dataflow.yml
-```
-
----
-
-## YAML Example for Distributed Dataflow 📘
-
-```yaml
-communication:
-  zenoh: {}
-
-nodes:
-  - id: camera_node
-    custom:
-      run: ./camera_driver.py
-    outputs:
-      - image
-
-  - id: processing_node
-    _unstable_deploy:
-      machine: robot1
-      path: /home/robot/dora-nodes/processing_node
-    inputs:
-      image: camera_node/image
-    outputs:
-      - result
-```
-
-## Node Configuration Fields
-
-Each entry in the top-level `nodes:` list defines a Dora node. Besides `id`, `path`/`operators`/`custom`, `inputs`, and `outputs`, nodes can have the following optional configuration fields:
-
-- `name: string`: An optional human-readable name for the node.
-- `description: string`: An optional description of the node's purpose.
-- `env: map`: A map of environment variables to set for the node process.
-- `build: string`: A command or script to build the node before running.
-- `args: string`: Arguments to pass to the node executable (for `path` or `custom` nodes).
-- `deploy: map`: Configuration for deploying the node (e.g., `machine: "machine-id"`).
-- `send_stdout_as: string`: [Experimental] Route the node's stdout/stderr as data to another node's input.
-- **`wait_for_stop: boolean` (New):** Controls the behavior of the node's event stream after all its declared inputs have closed.
-
-  - If set to `false` (or omitted for nodes _with_ inputs), the event stream (`node.next()` or `events.recv()`) will close (return `None`) after all inputs are closed. This allows the node to finish naturally.
-  - If set to `true` (or omitted for nodes _without_ inputs, i.e., source nodes), the event stream will remain open even after all inputs are closed (or if there were no inputs initially). The stream will only close when an explicit `Stop` event is received (e.g., due to Ctrl+C or `dora stop`). This ensures source nodes can run indefinitely until stopped and perform cleanup actions.
-  - **Default Behavior:**
-    - Nodes **without** any `inputs` defined default to `wait_for_stop: true`.
-    - Nodes **with** `inputs` defined default to `wait_for_stop: false`.
-  - **Example:**
-
-    ```yaml
-    nodes:
-      - id: source_node # No inputs, defaults to wait_for_stop: true
-        path: ./my_source
-        outputs: [data]
-
-      - id: processing_node # Has inputs, defaults to wait_for_stop: false
-        path: ./my_processor
-        inputs:
-          data_in: source_node/data
-        outputs: [result]
-
-      - id: persistent_source # Explicitly wait for stop (same as default here)
-        path: ./another_source
-        wait_for_stop: true
-        outputs: [signal]
-
-      - id: quick_processor # Explicitly finish when input closes
-        path: ./quick_one
-        inputs:
-          signal_in: persistent_source/signal
-        wait_for_stop: false # Same as default here
-        outputs: [done]
-    ```
-
-=======
->>>>>>> aa8dde9d
 ## Contributing
 
 We are passionate about supporting contributors of all levels of experience and would love to see
