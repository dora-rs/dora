use crossterm::event::{Event, KeyCode, KeyModifiers};
use dora_core::topics::{open_zenoh_session, zenoh_output_publish_topic};
use dora_message::{common::Timestamped, daemon_to_daemon::InterDaemonEvent};
use eyre::{Context, eyre};
use itertools::Itertools;
use ratatui::{DefaultTerminal, prelude::*, widgets::*};
use std::{
    borrow::Cow,
    collections::{BTreeSet, VecDeque},
    iter,
    net::IpAddr,
    sync::{Arc, Mutex},
    time::{Duration, Instant},
};
use uuid::Uuid;

use crate::{
    command::{
        Executable,
        topic::selector::{TopicIdentifier, TopicSelector},
    },
    common::CoordinatorOptions,
};

/// Measure topic publish intervals.
///
/// Subscribe to one or more outputs and display per-topic interval statistics
/// (average, min, max, stddev) over a sliding window. Average frequency (Hz)
/// is derived from the average interval.
///
/// If no `DATA` is provided, all outputs from the selected dataflow will be
/// echoed.
///
/// Examples:
///
/// Measure a single topic:
///   dora topic hz -d my-dataflow robot1/pose
///
/// Measure multiple topics with a short window:
///   dora topic hz -d my-dataflow robot1/pose robot2/vel --window 5
///
/// Measure all topics:
///   dora topic hz -d my-dataflow --window 10
///
/// Note: The dataflow descriptor must include the following snippet so that
/// runtime messages can be inspected:
///
/// ```yaml
/// _unstable_debug:
///   publish_all_messages_to_zenoh: true
/// ```
#[derive(Debug, clap::Args)]
#[clap(verbatim_doc_comment)]
pub struct Hz {
    #[clap(flatten)]
    selector: TopicSelector,

    /// Sliding window size in seconds
    #[clap(long, default_value_t = 10)]
    window: usize,

    #[clap(flatten)]
    coordinator: CoordinatorOptions,
}

impl Executable for Hz {
    fn execute(self) -> eyre::Result<()> {
        let mut session = self.coordinator.connect()?;
        let (dataflow_id, topics) = self.selector.resolve(session.as_mut())?;

        let rt = tokio::runtime::Builder::new_multi_thread()
            .enable_all()
            .build()
            .context("tokio runtime failed")?;
        let terminal = ratatui::init();
        rt.block_on(async move {
            run_hz(
                terminal,
                self.window,
                dataflow_id,
                topics,
                self.coordinator.coordinator_addr,
            )
            .await
        })
        .inspect(|_| {
            ratatui::restore();
        })?;

        Ok(())
    }
}

#[derive(Debug)]
struct HzStats {
    timestamps: Mutex<VecDeque<Instant>>,
    window_duration: Duration,
}

impl HzStats {
    fn new(window_secs: usize) -> Self {
        Self {
            timestamps: Mutex::new(VecDeque::new()),
            window_duration: Duration::from_secs(window_secs as u64),
        }
    }

    fn record(&self, now: Instant) {
        let mut timestamps = self.timestamps.lock().unwrap();
        timestamps.push_back(now);
        let cutoff = now - self.window_duration;
        while let Some(&first) = timestamps.front() {
            if first < cutoff {
                timestamps.pop_front();
            } else {
                break;
            }
        }
    }

    fn intervals_ms(&self) -> Vec<f64> {
        // Return inter-arrival times in milliseconds for the current window
        self.timestamps
            .lock()
            .unwrap()
            .iter()
            .tuple_windows()
            .filter_map(|(a, b)| {
                let dt = b.duration_since(*a).as_secs_f64() * 1000.0;
                if dt > 0.0 { Some(dt) } else { None }
            })
            .collect()
    }

    fn calculate(&self) -> Option<Stats> {
        let intervals = self.intervals_ms();
        if intervals.is_empty() {
            return None;
        }

        let sum: f64 = intervals.iter().sum();
        let avg_ms = sum / intervals.len() as f64;

        let min_ms = intervals.iter().cloned().fold(f64::INFINITY, f64::min);
        let max_ms = intervals.iter().cloned().fold(f64::NEG_INFINITY, f64::max);

        let variance =
            intervals.iter().map(|x| (x - avg_ms).powi(2)).sum::<f64>() / intervals.len() as f64;
        let std_ms = variance.sqrt();

        let avg_hz = if avg_ms > 0.0 { 1000.0 / avg_ms } else { 0.0 };

        Some(Stats {
            avg_ms,
            avg_hz,
            min_ms,
            max_ms,
            std_ms,
        })
    }
}

#[derive(Debug)]
struct Stats {
    avg_ms: f64,
    avg_hz: f64,
    min_ms: f64,
    max_ms: f64,
    std_ms: f64,
}

async fn run_hz(
    mut terminal: DefaultTerminal,
    window: usize,
    dataflow_id: Uuid,
    outputs: BTreeSet<TopicIdentifier>,
    coordinator_addr: IpAddr,
) -> eyre::Result<()> {
    // Add a synthetic aggregate entry ("<ALL>") that merges all outputs
    let mut topics_with_all = Vec::with_capacity(outputs.len() + 1);
    topics_with_all.push(TopicIdentifier {
        node_id: "<ALL>".to_string().into(),
        data_id: "*".to_string().into(),
    });
    topics_with_all.extend(outputs.into_iter());

    let stats = topics_with_all
        .iter()
        .map(|topic| (topic, Arc::new(HzStats::new(window))))
        .collect::<Vec<_>>();

    let mut selected: usize = 0;
    // Ssub-window for instantaneous rate (Hz)
    let sub_window = Duration::from_millis(1000);
    // Keep a flowing sparkline per topic for recent rates
    let mut rate_series: Vec<VecDeque<u64>> = vec![VecDeque::with_capacity(240); stats.len()];
    // Start time to decide whether full window elapsed
    let start = Instant::now();

    terminal.draw(|f| {
        ui(
            f,
            &stats,
            selected,
            &rate_series,
            start,
            Duration::from_secs(window as u64),
        )
    })?;

    let zenoh_session = open_zenoh_session(Some(coordinator_addr))
        .await
        .context("failed to open zenoh session")?;

    // Spawn subscribers for each output
    // Aggregator is at index 0
    let all_stats = stats[0].1.clone();
    for (i, (topic, hz_stats)) in stats.iter().enumerate() {
        if i == 0 {
            continue;
        }
        let zenoh_session = zenoh_session.clone();
        let topic = (*topic).clone();
        let hz_stats = hz_stats.clone();
        let all_stats_cloned = all_stats.clone();
        tokio::spawn(async move {
            if let Err(e) = subscribe_output(
                zenoh_session,
                dataflow_id,
                &topic,
                hz_stats,
                Some(all_stats_cloned),
            )
            .await
            {
                eprintln!("Error subscribing to {topic}: {e}");
            }
        });
    }

    loop {
        // Update per-topic instantaneous rate and append to series
        let now = Instant::now();
        for (i, (_topic, s)) in stats.iter().enumerate() {
            // count messages within sub_window
            let cutoff = now - sub_window;
            let mut count = 0usize;
            let ts = s.timestamps.lock().unwrap();
            for &t in ts.iter().rev() {
                if t < cutoff {
                    break;
                }
                count += 1;
            }
            let hz = (count as f64) / sub_window.as_secs_f64();
            let v = hz.max(0.0).round() as u64;
            let buf = &mut rate_series[i];
            if buf.len() >= 240 {
                buf.pop_front();
            }
            buf.push_back(v);
        }

        terminal.draw(|f| {
            ui(
                f,
                &stats,
                selected,
                &rate_series,
                start,
                Duration::from_secs(window as u64),
            )
        })?;

        if crossterm::event::poll(Duration::from_millis(50))? {
            if let Event::Key(key) = crossterm::event::read()? {
                if matches!(key.code, KeyCode::Char('q') | KeyCode::Esc)
                    || (key.modifiers.contains(KeyModifiers::CONTROL)
                        && key.code == KeyCode::Char('c'))
                {
                    break;
                }

                match key.code {
                    KeyCode::Up => {
                        if selected == 0 {
                            selected = stats.len().saturating_sub(1);
                        } else {
                            selected -= 1;
                        }
                    }
                    KeyCode::Down => {
                        if stats.is_empty() {
                            selected = 0;
                        } else {
                            selected = (selected + 1) % stats.len();
                        }
                    }
                    _ => {}
                }
            }
        }
    }

    Ok(())
}

async fn subscribe_output(
    zenoh_session: zenoh::Session,
    dataflow_id: Uuid,
    topic: &TopicIdentifier,
    hz_stats: Arc<HzStats>,
    aggregate: Option<Arc<HzStats>>,
) -> eyre::Result<()> {
    let subscribe_topic = zenoh_output_publish_topic(dataflow_id, &topic.node_id, &topic.data_id);
    let subscriber = zenoh_session
        .declare_subscriber(subscribe_topic)
        .await
        .map_err(|e| eyre!(e))
        .wrap_err_with(|| format!("failed to subscribe to {topic}"))?;

    while let Ok(sample) = subscriber.recv_async().await {
        let event = match Timestamped::deserialize_inter_daemon_event(&sample.payload().to_bytes())
        {
            Ok(event) => event,
            Err(_) => continue,
        };

        match event.inner {
            InterDaemonEvent::Output { .. } => {
                let now = Instant::now();
                hz_stats.record(now);
                if let Some(all) = &aggregate {
                    all.record(now);
                }
            }
            InterDaemonEvent::OutputClosed { .. } => {
                break;
            }
        }
    }

    Ok(())
}

fn ui(
    f: &mut Frame<'_>,
    stats: &[(&TopicIdentifier, Arc<HzStats>)],
    selected: usize,
    rate_series: &[VecDeque<u64>],
    start: Instant,
    window_dur: Duration,
) {
    // Layout: table | charts | footer
    let chunks = Layout::default()
        .direction(Direction::Vertical)
        .constraints([
            Constraint::Percentage(55),
            Constraint::Percentage(44),
            Constraint::Length(1),
        ])
        .split(f.area());

    // Table header: interval stats in ms + derived avg Hz
    let header = Row::new([
        "Output", "Avg (ms)", "Avg (Hz)", "Min (ms)", "Max (ms)", "Std (ms)",
    ])
    .style(Style::default().fg(Color::White).bg(Color::Blue).bold())
    .height(1);

    let rows = stats
        .iter()
        .enumerate()
        .map(|(i, (output_name, hz_stats))| {
            if let Some(s) = hz_stats.calculate() {
                Row::new([
                    output_name.to_string(),
                    format!("{:.2}", s.avg_ms),
                    format!("{:.2}", s.avg_hz),
                    format!("{:.2}", s.min_ms),
                    format!("{:.2}", s.max_ms),
                    format!("{:.2}", s.std_ms),
                ])
                .style(if i == selected {
                    Style::default().fg(Color::Yellow)
                } else {
                    Style::default()
                })
            } else {
                Row::new(
                    iter::once(Cow::Owned(output_name.to_string()))
                        .chain(iter::repeat_n(Cow::Borrowed("-"), 5)),
                )
                .style(if i == selected {
                    Style::default().fg(Color::Yellow)
                } else {
                    Style::default()
                })
            }
            .height(1)
        });

    let table = Table::new(
        rows,
        [
            Constraint::Fill(1),
            Constraint::Length(12),
            Constraint::Length(10),
            Constraint::Length(12),
            Constraint::Length(12),
            Constraint::Length(12),
        ],
    )
<<<<<<< HEAD
    .header(header)
    .row_highlight_style(Style::default().add_modifier(Modifier::BOLD));
=======
    .header(header);

    // Reserve space for a one-line footer with shortcut hints.
    let chunks = Layout::default()
        .direction(Direction::Vertical)
        .constraints([Constraint::Min(3), Constraint::Length(1)])
        .split(f.area());
>>>>>>> f7b5595f

    f.render_widget(table, chunks[0]);

    // Charts area split horizontally
    let chart_chunks = Layout::default()
        .direction(Direction::Horizontal)
        .constraints([Constraint::Percentage(50), Constraint::Percentage(50)])
        .split(chunks[1]);

    // Draw charts for the selected topic if available
    if let Some((name, selected_stats)) = stats.get(selected) {
        // Prepare data
        let intervals = selected_stats.intervals_ms();
        let now = Instant::now();

        // Left: Rolling rate sparkline (Hz within sub-window)
        let mut series: Vec<u64> = rate_series
            .get(selected)
            .map(|d| d.iter().copied().collect())
            .unwrap_or_default();
        if series.is_empty() {
            // Show hint while not enough samples
            let info = Paragraph::new("Waiting for data...")
                .style(Style::default().fg(Color::Gray).italic())
                .block(
                    Block::default()
                        .title("Recent Rate (Hz)")
                        .borders(Borders::ALL),
                );
            f.render_widget(info, chart_chunks[0]);
        } else {
            // Fit series to available width
            let w = chart_chunks[0].width.saturating_sub(2) as usize; // borders
            if series.len() > w {
                series = series[series.len() - w..].to_vec();
            }
            let spark = Sparkline::default()
                .data(&series)
                .style(Style::default().fg(Color::Cyan))
                .block(
                    Block::default()
                        .title(format!("Recent Rate (Hz) — {}", name))
                        .borders(Borders::ALL),
                );
            f.render_widget(spark, chart_chunks[0]);
        }

        // Right: Histogram (s) using BarChart
        if intervals.is_empty() {
            let info = Paragraph::new("No samples for histogram")
                .style(Style::default().fg(Color::Gray).italic())
                .block(
                    Block::default()
                        .title("Histogram (ms)")
                        .borders(Borders::ALL),
                );
            f.render_widget(info, chart_chunks[1]);
        } else {
            let min = intervals.iter().cloned().fold(f64::INFINITY, f64::min);
            let max = intervals.iter().cloned().fold(f64::NEG_INFINITY, f64::max);
            let bins = 10usize
                .max((chart_chunks[1].width as usize).saturating_sub(8) / 4)
                .min(40);
            let span = (max - min).max(1e-9);
            let step = span / bins as f64;
            let mut counts = vec![0u64; bins];
            for &v in &intervals {
                let mut idx = ((v - min) / step).floor() as usize;
                if idx >= bins {
                    idx = bins - 1;
                }
                counts[idx] += 1;
            }

            let bars: Vec<Bar<'_>> = counts
                .iter()
                .enumerate()
                .map(|(i, &c)| {
                    let lo = min + i as f64 * step;
                    let hi = lo + step;
                    Bar::default()
                        .value(c)
                        .label(format!("{:.3}-{:.3}", lo, hi).into())
                        .style(Style::default().fg(Color::Green))
                })
                .collect();

            let group = BarGroup::default().bars(&bars);
            let barchart = BarChart::default()
                .block(
                    Block::default()
                        .title(format!("Histogram (ms) — min={:.2}, max={:.2}", min, max))
                        .borders(Borders::ALL),
                )
                .data(group)
                .bar_width(3)
                .bar_gap(1);
            f.render_widget(barchart, chart_chunks[1]);
        }

        // If full window time not elapsed since start, render hint
        if now.duration_since(start) + Duration::from_millis(1) < window_dur {
            let warn = Paragraph::new(format!(
                "Filling window: {:.0}/{:.0} ms",
                now.duration_since(start).as_secs_f64() * 1000.0,
                window_dur.as_secs_f64() * 1000.0
            ))
            .style(Style::default().fg(Color::Yellow))
            .alignment(Alignment::Center);
            f.render_widget(warn, chunks[1]);
        }
    } else {
        // Nothing selected or empty stats
        let info = Paragraph::new("No topics selected")
            .style(Style::default().fg(Color::Gray))
            .alignment(Alignment::Center)
            .block(Block::default().borders(Borders::ALL));
        f.render_widget(info, chunks[1]);
    }

    // Footer with key hints
    let footer = Paragraph::new("Up/Down: Select  |  Exit: q / Ctrl-C / Esc")
        .style(Style::default().fg(Color::Yellow))
        .alignment(Alignment::Center);
    f.render_widget(footer, chunks[2]);
}<|MERGE_RESOLUTION|>--- conflicted
+++ resolved
@@ -411,10 +411,6 @@
             Constraint::Length(12),
         ],
     )
-<<<<<<< HEAD
-    .header(header)
-    .row_highlight_style(Style::default().add_modifier(Modifier::BOLD));
-=======
     .header(header);
 
     // Reserve space for a one-line footer with shortcut hints.
@@ -422,7 +418,6 @@
         .direction(Direction::Vertical)
         .constraints([Constraint::Min(3), Constraint::Length(1)])
         .split(f.area());
->>>>>>> f7b5595f
 
     f.render_widget(table, chunks[0]);
 
