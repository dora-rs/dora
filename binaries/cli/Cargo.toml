--- conflicted
+++ resolved
@@ -42,10 +42,7 @@
 tokio-stream = { version = "0.1.8", features = ["io-util", "net"] }
 futures = "0.3.21"
 duration-str = "0.5"
-<<<<<<< HEAD
+tabwriter = "1.4.0"
 log = { version = "0.4.21", features = ["serde"] }
 colored = "2.1.0"
-env_logger = "0.11.3"
-=======
-tabwriter = "1.4.0"
->>>>>>> fdd38dca
+env_logger = "0.11.3"