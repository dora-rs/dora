--- conflicted
+++ resolved
@@ -555,9 +555,7 @@
     machines: BTreeSet<String>,
     /// IDs of machines that are waiting until all nodes are started.
     pending_machines: BTreeSet<String>,
-<<<<<<< HEAD
     init_success: bool,
-=======
     nodes: Vec<ResolvedNode>,
 }
 
@@ -573,7 +571,6 @@
             nodes: dataflow.nodes.clone(),
         }
     }
->>>>>>> f54b25c0
 }
 
 impl PartialEq for RunningDataflow {
