use crate::{
    log, node_communication::spawn_listener_loop, node_inputs, DoraEvent, Event, NodeExitStatus,
    OutputId, RunningNode,
};
use aligned_vec::{AVec, ConstAlign};
use dora_arrow_convert::IntoArrow;
use dora_core::{
    config::DataId,
    daemon_messages::{DataMessage, DataflowId, NodeConfig, RuntimeConfig, Timestamped},
    descriptor::{
<<<<<<< HEAD
        resolve_path, source_is_url, source_to_path, Descriptor, OperatorDefinition,
        OperatorSource, PythonSource, ResolvedNode, SHELL_SOURCE,
=======
        resolve_path, source_is_url, Descriptor, OperatorDefinition, OperatorSource, PythonSource,
        ResolvedNode, DYNAMIC_SOURCE, SHELL_SOURCE,
>>>>>>> f34cbe2f
    },
    get_python_path,
    message::uhlc::HLC,
};
use dora_download::download_file;
use dora_node_api::{
    arrow::array::ArrayData,
    arrow_utils::{copy_array_into_sample, required_data_size},
    Metadata,
};
use eyre::{ContextCompat, WrapErr};
use std::{
    env::consts::EXE_EXTENSION,
    path::{Path, PathBuf},
    process::Stdio,
    sync::Arc,
};
use tokio::{
    fs::File,
    io::{AsyncBufReadExt, AsyncWriteExt},
    sync::{mpsc, oneshot},
};
use tracing::{debug, error};

/// clock is required for generating timestamps when dropping messages early because queue is full
pub async fn spawn_node(
    dataflow_id: DataflowId,
    working_dir: &Path,
    node: ResolvedNode,
    daemon_tx: mpsc::Sender<Timestamped<Event>>,
    dataflow_descriptor: Descriptor,
    clock: Arc<HLC>,
) -> eyre::Result<RunningNode> {
    let node_id = node.id.clone();
    tracing::debug!("Spawning node `{dataflow_id}/{node_id}`");

    let queue_sizes = node_inputs(&node)
        .into_iter()
        .map(|(k, v)| (k, v.queue_size.unwrap_or(10)))
        .collect();
    let daemon_communication = spawn_listener_loop(
        &dataflow_id,
        &node_id,
        &daemon_tx,
        dataflow_descriptor.communication.local,
        queue_sizes,
        clock.clone(),
    )
    .await?;
    let send_stdout_to = node
        .send_stdout_as()
        .context("Could not resolve `send_stdout_as` configuration")?;

    let node_config = NodeConfig {
        dataflow_id,
        node_id: node_id.clone(),
        run_config: node.kind.run_config(),
        daemon_communication,
        dataflow_descriptor,
        dynamic: node.kind.dynamic(),
    };

    let mut child = match node.kind {
        dora_core::descriptor::CoreNodeKind::Custom(n) => {
            let mut command = match n.source.as_str() {
                DYNAMIC_SOURCE => {
                    return Ok(RunningNode {
                        pid: None,
                        node_config,
                    });
                }
                SHELL_SOURCE => {
                    if cfg!(target_os = "windows") {
                        let mut cmd = tokio::process::Command::new("cmd");
                        cmd.args(["/C", &n.args.clone().unwrap_or_default()]);
                        cmd
                    } else {
                        let mut cmd = tokio::process::Command::new("sh");
                        cmd.args(["-c", &n.args.clone().unwrap_or_default()]);
                        cmd
                    }
                }
                source => {
                    let resolved_path = if source_is_url(source) {
                        // try to download the shared library
                        let target_path = Path::new("build")
                            .join(node_id.to_string())
                            .with_extension(EXE_EXTENSION);
                        download_file(source, &target_path)
                            .await
                            .wrap_err("failed to download custom node")?;
                        target_path.clone()
                    } else {
                        let path = source_to_path(source);
                        if path.is_absolute() {
                            path
                        } else {
                            resolve_path(source, working_dir).wrap_err_with(|| {
                                format!("failed to resolve node source `{}`", source)
                            })?
                        }
                    };

                    // If extension is .py, use python to run the script
                    let mut cmd = match resolved_path.extension().map(|ext| ext.to_str()) {
                        Some(Some("py")) => {
                            let python = get_python_path().context("Could not get python path")?;
                            tracing::info!("spawning: {:?} {}", &python, resolved_path.display());
                            let mut cmd = tokio::process::Command::new(&python);
                            cmd.arg(&resolved_path);
                            cmd
                        }
                        _ => {
                            tracing::info!("spawning: {}", resolved_path.display());
                            tokio::process::Command::new(&resolved_path)
                        }
                    };

                    if let Some(args) = &n.args {
                        cmd.args(args.split_ascii_whitespace());
                    }
                    cmd
                }
            };

            command.current_dir(working_dir);
            command.stdin(Stdio::null());

            command.env(
                "DORA_NODE_CONFIG",
                serde_yaml::to_string(&node_config.clone())
                    .wrap_err("failed to serialize node config")?,
            );
            // Injecting the env variable defined in the `yaml` into
            // the node runtime.
            if let Some(envs) = node.env {
                for (key, value) in envs {
                    command.env(key, value.to_string());
                }
            }
            if let Some(envs) = n.envs {
                // node has some inner env variables -> add them too
                for (key, value) in envs {
                    command.env(key, value.to_string());
                }
            }
            command
                .stdin(Stdio::null())
                .stdout(Stdio::piped())
                .stderr(Stdio::piped())
                .spawn()
                .wrap_err_with(move || {
                    format!(
                        "failed to run `{}` with args `{}`",
                        n.source,
                        n.args.as_deref().unwrap_or_default(),
                    )
                })?
        }
        dora_core::descriptor::CoreNodeKind::Runtime(n) => {
            let python_operators: Vec<&OperatorDefinition> = n
                .operators
                .iter()
                .filter(|x| matches!(x.config.source, OperatorSource::Python { .. }))
                .collect();

            let other_operators = n
                .operators
                .iter()
                .any(|x| !matches!(x.config.source, OperatorSource::Python { .. }));

            let mut command = if !python_operators.is_empty() && !other_operators {
                // Use python to spawn runtime if there is a python operator

                // TODO: Handle multi-operator runtime once sub-interpreter is supported
                if python_operators.len() > 2 {
                    eyre::bail!(
                        "Runtime currently only support one Python Operator.
                     This is because pyo4 sub-interpreter is not yet available.
                     See: https://github.com/PyO4/pyo3/issues/576"
                    );
                }

                let python_operator = python_operators
                    .first()
                    .context("Runtime had no operators definition.")?;

                if let OperatorSource::Python(PythonSource {
                    source: _,
                    conda_env: Some(conda_env),
                }) = &python_operator.config.source
                {
                    let conda = which::which("conda").context(
                        "failed to find `conda`, yet a `conda_env` was defined. Make sure that `conda` is available.",
                    )?;
                    let mut command = tokio::process::Command::new(conda);
                    command.args([
                        "run",
                        "-n",
                        &conda_env,
                        "python",
                        "-c",
                        format!("import dora; dora.start_runtime() # {}", node.id).as_str(),
                    ]);
                    command
                } else {
                    let python = get_python_path()
                        .context("Could not find python path when spawning runtime node")?;
                    let mut command = tokio::process::Command::new(python);
                    command.args([
                        "-c",
                        format!("import dora; dora.start_runtime() # {}", node.id).as_str(),
                    ]);
                    command
                }
            } else if python_operators.is_empty() && other_operators {
                let mut cmd = tokio::process::Command::new(
                    std::env::current_exe().wrap_err("failed to get current executable path")?,
                );
                cmd.arg("runtime");
                cmd
            } else {
                eyre::bail!("Runtime can not mix Python Operator with other type of operator.");
            };
            command.current_dir(working_dir);

            let runtime_config = RuntimeConfig {
                node: node_config.clone(),
                operators: n.operators,
            };
            command.env(
                "DORA_RUNTIME_CONFIG",
                serde_yaml::to_string(&runtime_config)
                    .wrap_err("failed to serialize runtime config")?,
            );
            // Injecting the env variable defined in the `yaml` into
            // the node runtime.
            if let Some(envs) = node.env {
                for (key, value) in envs {
                    command.env(key, value.to_string());
                }
            }

            command
                .stdin(Stdio::null())
                .stdout(Stdio::piped())
                .stderr(Stdio::piped())
                .spawn()
                .wrap_err(format!(
                    "failed to run runtime {}/{}",
                    runtime_config.node.dataflow_id, runtime_config.node.node_id
                ))?
        }
    };

    let dataflow_dir: PathBuf = working_dir.join("out").join(dataflow_id.to_string());
    if !dataflow_dir.exists() {
        std::fs::create_dir_all(&dataflow_dir).context("could not create dataflow_dir")?;
    }
    let (tx, mut rx) = mpsc::channel(10);
    let mut file = File::create(log::log_path(working_dir, &dataflow_id, &node_id))
        .await
        .expect("Failed to create log file");
    let mut child_stdout =
        tokio::io::BufReader::new(child.stdout.take().expect("failed to take stdout"));
    let pid = child.id().context(
        "Could not get the pid for the just spawned node and indicate that there is an error",
    )?;
    let running_node = RunningNode {
        pid: Some(pid),
        node_config,
    };
    let stdout_tx = tx.clone();

    // Stdout listener stream
    tokio::spawn(async move {
        let mut buffer = String::new();
        let mut finished = false;
        while !finished {
            let mut raw = Vec::new();
            finished = match child_stdout
                .read_until(b'\n', &mut raw)
                .await
                .wrap_err_with(|| format!("failed to read stdout line from spawned node {node_id}"))
            {
                Ok(0) => true,
                Ok(_) => false,
                Err(err) => {
                    tracing::warn!("{err:?}");
                    false
                }
            };

            match String::from_utf8(raw) {
                Ok(s) => buffer.push_str(&s),
                Err(err) => {
                    let lossy = String::from_utf8_lossy(err.as_bytes());
                    tracing::warn!(
                        "stdout not valid UTF-8 string (node {node_id}): {}: {lossy}",
                        err.utf8_error()
                    );
                    buffer.push_str(&lossy)
                }
            };

            if buffer.contains("TRACE")
                || buffer.contains("INFO")
                || buffer.contains("DEBUG")
                || buffer.contains("WARN")
                || buffer.contains("ERROR")
            {
                // tracing output, potentially multi-line -> keep reading following lines
                // until double-newline
                if !buffer.ends_with("\n\n") && !finished {
                    continue;
                }
            }

            // send the buffered lines
            let lines = std::mem::take(&mut buffer);
            let sent = stdout_tx.send(lines.clone()).await;
            if sent.is_err() {
                println!("Could not log: {lines}");
            }
        }
    });

    let mut child_stderr =
        tokio::io::BufReader::new(child.stderr.take().expect("failed to take stderr"));

    // Stderr listener stream
    let stderr_tx = tx.clone();
    let node_id = node.id.clone();
    let uhlc = clock.clone();
    let daemon_tx_log = daemon_tx.clone();
    tokio::spawn(async move {
        let mut buffer = String::new();
        let mut finished = false;
        while !finished {
            let mut raw = Vec::new();
            finished = match child_stderr
                .read_until(b'\n', &mut raw)
                .await
                .wrap_err_with(|| format!("failed to read stderr line from spawned node {node_id}"))
            {
                Ok(0) => true,
                Ok(_) => false,
                Err(err) => {
                    tracing::warn!("{err:?}");
                    true
                }
            };

            match String::from_utf8(raw) {
                Ok(s) => buffer.push_str(&s),
                Err(err) => {
                    let lossy = String::from_utf8_lossy(err.as_bytes());
                    tracing::warn!(
                        "stderr not valid UTF-8 string (node {node_id}): {}: {lossy}",
                        err.utf8_error()
                    );
                    buffer.push_str(&lossy)
                }
            };

            if buffer.starts_with("Traceback (most recent call last):") {
                if !finished {
                    continue;
                } else {
                    tracing::error!("{dataflow_id}/{}: \n{buffer}", node_id);
                }
            }

            // send the buffered lines
            let lines = std::mem::take(&mut buffer);
            let sent = stderr_tx.send(lines.clone()).await;
            if sent.is_err() {
                println!("Could not log: {lines}");
            }
        }
    });

    let node_id = node.id.clone();
    let (log_finish_tx, log_finish_rx) = oneshot::channel();
    tokio::spawn(async move {
        let exit_status = NodeExitStatus::from(child.wait().await);
        let _ = log_finish_rx.await;
        let event = DoraEvent::SpawnedNodeResult {
            dataflow_id,
            node_id,
            exit_status,
        }
        .into();
        let event = Timestamped {
            inner: event,
            timestamp: clock.new_timestamp(),
        };
        let _ = daemon_tx.send(event).await;
    });

    let node_id = node.id.clone();
    // Log to file stream.
    tokio::spawn(async move {
        while let Some(message) = rx.recv().await {
            // If log is an output, we're sending the logs to the dataflow
            if let Some(stdout_output_name) = &send_stdout_to {
                // Convert logs to DataMessage
                let array = message.into_arrow();

                let array: ArrayData = array.into();
                let total_len = required_data_size(&array);
                let mut sample: AVec<u8, ConstAlign<128>> = AVec::__from_elem(128, 0, total_len);

                let type_info = copy_array_into_sample(&mut sample, &array);

                let metadata = Metadata::new(uhlc.new_timestamp(), type_info);
                let output_id = OutputId(
                    node_id.clone(),
                    DataId::from(stdout_output_name.to_string()),
                );
                let event = DoraEvent::Logs {
                    dataflow_id,
                    output_id,
                    metadata,
                    message: DataMessage::Vec(sample),
                }
                .into();
                let event = Timestamped {
                    inner: event,
                    timestamp: uhlc.new_timestamp(),
                };
                let _ = daemon_tx_log.send(event).await;
            }

            let _ = file
                .write_all(message.as_bytes())
                .await
                .map_err(|err| error!("Could not log {message} to file due to {err}"));
            let formatted = message.lines().fold(String::default(), |mut output, line| {
                output.push_str("      ");
                output.push_str(line);
                output.push('\n');
                output
            });
            tracing::trace!("{dataflow_id}/{} logged:\n{formatted}", node.id.clone());
            // Make sure that all data has been synced to disk.
            let _ = file
                .sync_all()
                .await
                .map_err(|err| error!("Could not sync logs to file due to {err}"));
        }
        let _ = log_finish_tx
            .send(())
            .map_err(|_| error!("Could not inform that log file thread finished"));
    });
    Ok(running_node)
}<|MERGE_RESOLUTION|>--- conflicted
+++ resolved
@@ -8,13 +8,8 @@
     config::DataId,
     daemon_messages::{DataMessage, DataflowId, NodeConfig, RuntimeConfig, Timestamped},
     descriptor::{
-<<<<<<< HEAD
         resolve_path, source_is_url, source_to_path, Descriptor, OperatorDefinition,
         OperatorSource, PythonSource, ResolvedNode, SHELL_SOURCE,
-=======
-        resolve_path, source_is_url, Descriptor, OperatorDefinition, OperatorSource, PythonSource,
-        ResolvedNode, DYNAMIC_SOURCE, SHELL_SOURCE,
->>>>>>> f34cbe2f
     },
     get_python_path,
     message::uhlc::HLC,
