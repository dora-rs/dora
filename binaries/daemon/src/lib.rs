--- conflicted
+++ resolved
@@ -87,13 +87,9 @@
     pub async fn run(
         coordinator_addr: SocketAddr,
         machine_id: String,
-<<<<<<< HEAD
-        bind_addr: SocketAddr,
-        working_dir: PathBuf,
-=======
         inter_daemon_addr: SocketAddr,
         local_listen_port: u16,
->>>>>>> dc6fcc5b
+        working_dir: PathBuf,
     ) -> eyre::Result<()> {
         let clock = Arc::new(HLC::default());
 
@@ -102,12 +98,8 @@
         // spawn inter daemon listen loop
         let (events_tx, events_rx) = flume::bounded(10);
         let listen_port =
-<<<<<<< HEAD
-            inter_daemon::spawn_listener_loop(bind_addr, machine_id.clone(), events_tx).await?; //这个我还不知道怎么处理
-=======
             inter_daemon::spawn_listener_loop(inter_daemon_addr, machine_id.clone(), events_tx)
                 .await?;
->>>>>>> dc6fcc5b
         let daemon_events = events_rx.into_stream().map(|e| Timestamped {
             inner: Event::Daemon(e.inner),
             timestamp: e.timestamp,
