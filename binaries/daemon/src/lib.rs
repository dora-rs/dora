use aligned_vec::{AVec, ConstAlign};
use coordinator::CoordinatorEvent;
use crossbeam::queue::ArrayQueue;
use dora_core::{
    build::{self, BuildInfo, GitManager, PrevGitSource},
    config::{DataId, Input, InputMapping, NodeId, NodeRunConfig, OperatorId},
    descriptor::{
        CoreNodeKind, DYNAMIC_SOURCE, Descriptor, DescriptorExt, ResolvedNode, RuntimeNode,
        read_as_descriptor,
    },
    topics::{
        DORA_DAEMON_LOCAL_LISTEN_PORT_DEFAULT, LOCALHOST, open_zenoh_session,
        zenoh_output_publish_topic,
    },
    uhlc::{self, HLC},
};
use dora_message::{
    BuildId, DataflowId, SessionId,
    common::{
        DaemonId, DataMessage, DropToken, GitSource, LogLevel, NodeError, NodeErrorCause,
        NodeExitStatus,
    },
    coordinator_to_cli::DataflowResult,
    coordinator_to_daemon::{BuildDataflowNodes, DaemonCoordinatorEvent, SpawnDataflowNodes},
    daemon_to_coordinator::{
        CoordinatorRequest, DaemonCoordinatorReply, DaemonEvent, DataflowDaemonResult,
    },
    daemon_to_daemon::InterDaemonEvent,
    daemon_to_node::{DaemonReply, NodeConfig, NodeDropEvent, NodeEvent},
    descriptor::{NodeSource, RestartPolicy},
    metadata::{self, ArrowTypeInfo},
    node_to_daemon::{DynamicNodeEvent, Timestamped},
};
use dora_node_api::{Parameter, arrow::datatypes::DataType};
use eyre::{Context, ContextCompat, Result, bail, eyre};
use futures::{FutureExt, TryFutureExt, future, stream};
use futures_concurrency::stream::Merge;
use local_listener::DynamicNodeEventWrapper;
use log::{DaemonLogger, DataflowLogger, Logger};
use pending::PendingNodes;
use process_wrap::tokio::TokioChildWrapper;
use shared_memory_server::ShmemConf;
use socket_stream_utils::socket_stream_send;
use spawn::Spawner;
use std::{
    collections::{BTreeMap, BTreeSet, HashMap, VecDeque},
    env::current_dir,
    future::Future,
    io,
    net::SocketAddr,
    path::{Path, PathBuf},
    pin::pin,
    sync::{
        Arc,
        atomic::{self, AtomicBool},
    },
    time::{Duration, Instant},
};
use tokio::{
    fs::File,
    io::{AsyncReadExt, AsyncSeekExt},
    net::TcpStream,
    sync::{
        broadcast,
        mpsc::{self, UnboundedSender},
        oneshot::{self, Sender},
    },
};
use tokio_stream::{Stream, StreamExt, wrappers::ReceiverStream};
use tracing::{error, warn};
use uuid::{NoContext, Timestamp, Uuid};

pub use flume;
pub use log::LogDestination;

mod coordinator;
mod local_listener;
mod log;
mod node_communication;
mod pending;
mod socket_stream_utils;
mod spawn;

#[cfg(feature = "telemetry")]
use dora_tracing::telemetry::serialize_context;
#[cfg(feature = "telemetry")]
use tracing_opentelemetry::OpenTelemetrySpanExt;

use crate::pending::DataflowStatus;

const STDERR_LOG_LINES: usize = 10;

pub struct Daemon {
    running: HashMap<DataflowId, RunningDataflow>,
    working_dir: HashMap<DataflowId, PathBuf>,

    events_tx: mpsc::Sender<Timestamped<Event>>,

    coordinator_connection: Option<TcpStream>,
    last_coordinator_heartbeat: Instant,
    daemon_id: DaemonId,

    /// used for testing and examples
    exit_when_done: Option<BTreeSet<(Uuid, NodeId)>>,
    /// set on ctrl-c
    exit_when_all_finished: bool,
    /// used to record results of local nodes
    dataflow_node_results: BTreeMap<Uuid, BTreeMap<NodeId, Result<(), NodeError>>>,

    clock: Arc<uhlc::HLC>,

    zenoh_session: zenoh::Session,
    remote_daemon_events_tx: Option<flume::Sender<eyre::Result<Timestamped<InterDaemonEvent>>>>,

    logger: DaemonLogger,

    sessions: BTreeMap<SessionId, BuildId>,
    builds: BTreeMap<BuildId, BuildInfo>,
    git_manager: GitManager,
    /// System instance for metrics collection (reused across calls)
    metrics_system: sysinfo::System,
}

type DaemonRunResult = BTreeMap<Uuid, BTreeMap<NodeId, Result<(), NodeError>>>;

struct NodeBuildTask<F> {
    node_id: NodeId,
    dynamic_node: bool,
    task: F,
}

impl Daemon {
    pub async fn run(
        coordinator_addr: SocketAddr,
        machine_id: Option<String>,
        local_listen_port: u16,
    ) -> eyre::Result<()> {
        let clock = Arc::new(HLC::default());

        let mut ctrlc_events = set_up_ctrlc_handler(clock.clone())?;
        let (remote_daemon_events_tx, remote_daemon_events_rx) = flume::bounded(10);
        let (daemon_id, incoming_events) = {
            let incoming_events = set_up_event_stream(
                coordinator_addr,
                &machine_id,
                &clock,
                remote_daemon_events_rx,
                local_listen_port,
            );

            // finish early if ctrl-c is is pressed during event stream setup
            let ctrl_c = pin!(ctrlc_events.recv());
            match futures::future::select(ctrl_c, pin!(incoming_events)).await {
                future::Either::Left((_ctrl_c, _)) => {
                    tracing::info!("received ctrl-c signal -> stopping daemon");
                    return Ok(());
                }
                future::Either::Right((events, _)) => events?,
            }
        };

        let log_destination = {
            // additional connection for logging
            let stream = TcpStream::connect(coordinator_addr)
                .await
                .wrap_err("failed to connect log to dora-coordinator")?;
            stream
                .set_nodelay(true)
                .wrap_err("failed to set TCP_NODELAY")?;
            LogDestination::Coordinator {
                coordinator_connection: stream,
            }
        };

        Self::run_general(
            (ReceiverStream::new(ctrlc_events), incoming_events).merge(),
            Some(coordinator_addr),
            daemon_id,
            None,
            clock.clone(),
            Some(remote_daemon_events_tx),
            Default::default(),
            log_destination,
        )
        .await
        .map(|_| ())
    }

    pub async fn run_dataflow(
        dataflow_path: &Path,
        build_id: Option<BuildId>,
        local_build: Option<BuildInfo>,
        session_id: SessionId,
        uv: bool,
        log_destination: LogDestination,
        write_events_to: Option<PathBuf>,
    ) -> eyre::Result<DataflowResult> {
        let working_dir = dataflow_path
            .canonicalize()
            .context("failed to canonicalize dataflow path")?
            .parent()
            .ok_or_else(|| eyre::eyre!("canonicalized dataflow path has no parent"))?
            .to_owned();

        let descriptor = read_as_descriptor(dataflow_path).await?;
        if let Some(node) = descriptor.nodes.iter().find(|n| n.deploy.is_some()) {
            eyre::bail!(
                "node {} has a `deploy` section, which is not supported in `dora run`\n\n
                Instead, you need to spawn a `dora coordinator` and one or more `dora daemon`
                instances and then use `dora start`.",
                node.id
            )
        }

        descriptor.check(&working_dir)?;
        let nodes = descriptor.resolve_aliases_and_set_defaults()?;

        let (events_tx, events_rx) = flume::bounded(10);
        if nodes
            .iter()
            .find(|(_n, resolved_nodes)| resolved_nodes.kind.dynamic())
            .is_some()
        {
            // Spawn local listener for dynamic nodes
            let _listen_port = local_listener::spawn_listener_loop(
                (LOCALHOST, DORA_DAEMON_LOCAL_LISTEN_PORT_DEFAULT).into(),
                events_tx,
            )
            .await?;
        }
        let dynamic_node_events = events_rx.into_stream().map(|e| Timestamped {
            inner: Event::DynamicNode(e.inner),
            timestamp: e.timestamp,
        });

        let dataflow_id = Uuid::new_v7(Timestamp::now(NoContext));
        let spawn_command = SpawnDataflowNodes {
            build_id,
            session_id,
            dataflow_id,
            local_working_dir: Some(working_dir),
            spawn_nodes: nodes.keys().cloned().collect(),
            nodes,
            dataflow_descriptor: descriptor,
            uv,
            write_events_to,
        };

        let clock = Arc::new(HLC::default());

        let ctrlc_events = ReceiverStream::new(set_up_ctrlc_handler(clock.clone())?);

        let exit_when_done = spawn_command
            .nodes
            .values()
            .map(|n| (spawn_command.dataflow_id, n.id.clone()))
            .collect();
        let (reply_tx, reply_rx) = oneshot::channel();
        let timestamp = clock.new_timestamp();
        let coordinator_events = stream::once(async move {
            Timestamped {
                inner: Event::Coordinator(CoordinatorEvent {
                    event: DaemonCoordinatorEvent::Spawn(spawn_command),
                    reply_tx,
                }),
                timestamp,
            }
        });
        let events = (coordinator_events, ctrlc_events, dynamic_node_events).merge();
        let run_result = Self::run_general(
            Box::pin(events),
            None,
            DaemonId::new(None),
            Some(exit_when_done),
            clock.clone(),
            None,
            if let Some(local_build) = local_build {
                let Some(build_id) = build_id else {
                    bail!("no build_id, but local_build set")
                };
                let mut builds = BTreeMap::new();
                builds.insert(build_id, local_build);
                builds
            } else {
                Default::default()
            },
            log_destination,
        );

        let spawn_result = reply_rx
            .map_err(|err| eyre!("failed to receive spawn result: {err}"))
            .and_then(|r| async {
                match r {
                    Some(DaemonCoordinatorReply::TriggerSpawnResult(result)) => {
                        result.map_err(|err| eyre!(err))
                    }
                    _ => Err(eyre!("unexpected spawn reply")),
                }
            });

        let (mut dataflow_results, ()) = future::try_join(run_result, spawn_result).await?;

        Ok(DataflowResult {
            uuid: dataflow_id,
            timestamp: clock.new_timestamp(),
            node_results: dataflow_results
                .remove(&dataflow_id)
                .context("no node results for dataflow_id")?,
        })
    }

    #[allow(clippy::too_many_arguments)]
    async fn run_general(
        external_events: impl Stream<Item = Timestamped<Event>> + Unpin,
        coordinator_addr: Option<SocketAddr>,
        daemon_id: DaemonId,
        exit_when_done: Option<BTreeSet<(Uuid, NodeId)>>,
        clock: Arc<HLC>,
        remote_daemon_events_tx: Option<flume::Sender<eyre::Result<Timestamped<InterDaemonEvent>>>>,
        builds: BTreeMap<BuildId, BuildInfo>,
        log_destination: LogDestination,
    ) -> eyre::Result<DaemonRunResult> {
        let coordinator_connection = match coordinator_addr {
            Some(addr) => {
                let stream = TcpStream::connect(addr)
                    .await
                    .wrap_err("failed to connect to dora-coordinator")?;
                stream
                    .set_nodelay(true)
                    .wrap_err("failed to set TCP_NODELAY")?;
                Some(stream)
            }
            None => None,
        };

        let zenoh_session = open_zenoh_session(coordinator_addr.map(|addr| addr.ip()))
            .await
            .wrap_err("failed to open zenoh session")?;
        let (dora_events_tx, dora_events_rx) = mpsc::channel(5);
        let daemon = Self {
            logger: Logger {
                destination: log_destination,
                daemon_id: daemon_id.clone(),
                clock: clock.clone(),
            }
            .for_daemon(daemon_id.clone()),
            running: HashMap::new(),
            working_dir: HashMap::new(),
            events_tx: dora_events_tx,
            coordinator_connection,
            last_coordinator_heartbeat: Instant::now(),
            daemon_id,
            exit_when_done,
            exit_when_all_finished: false,
            dataflow_node_results: BTreeMap::new(),
            clock,
            zenoh_session,
            remote_daemon_events_tx,
            git_manager: Default::default(),
            builds,
            sessions: Default::default(),
            metrics_system: sysinfo::System::new(),
        };

        let dora_events = ReceiverStream::new(dora_events_rx);
        let watchdog_clock = daemon.clock.clone();
        let watchdog_interval = tokio_stream::wrappers::IntervalStream::new(tokio::time::interval(
            Duration::from_secs(5),
        ))
        .map(|_| Timestamped {
            inner: Event::HeartbeatInterval,
            timestamp: watchdog_clock.new_timestamp(),
        });

        let metrics_clock = daemon.clock.clone();
        let metrics_interval = tokio_stream::wrappers::IntervalStream::new(tokio::time::interval(
            Duration::from_secs(2), // Collect metrics every 2 seconds
        ))
        .map(|_| Timestamped {
            inner: Event::MetricsInterval,
            timestamp: metrics_clock.new_timestamp(),
        });

        let events = (
            external_events,
            dora_events,
            watchdog_interval,
            metrics_interval,
        )
            .merge();
        daemon.run_inner(events).await
    }

    #[tracing::instrument(skip(incoming_events, self), fields(?self.daemon_id))]
    async fn run_inner(
        mut self,
        incoming_events: impl Stream<Item = Timestamped<Event>> + Unpin,
    ) -> eyre::Result<DaemonRunResult> {
        let mut events = incoming_events;

        while let Some(event) = events.next().await {
            let Timestamped { inner, timestamp } = event;
            if let Err(err) = self.clock.update_with_timestamp(&timestamp) {
                tracing::warn!("failed to update HLC with incoming event timestamp: {err}");
            }

            // used below for checking the duration of event handling
            let start = Instant::now();
            let event_kind = inner.kind();

            match inner {
                Event::Coordinator(CoordinatorEvent { event, reply_tx }) => {
                    let status = self.handle_coordinator_event(event, reply_tx).await?;

                    match status {
                        RunStatus::Continue => {}
                        RunStatus::Exit => break,
                    }
                }
                Event::Daemon(event) => {
                    self.handle_inter_daemon_event(event).await?;
                }
                Event::Node {
                    dataflow_id: dataflow,
                    node_id,
                    event,
                } => self.handle_node_event(event, dataflow, node_id).await?,
                Event::Dora(event) => self.handle_dora_event(event).await?,
                Event::DynamicNode(event) => self.handle_dynamic_node_event(event).await?,
                Event::HeartbeatInterval => {
                    if let Some(connection) = &mut self.coordinator_connection {
                        let msg = serde_json::to_vec(&Timestamped {
                            inner: CoordinatorRequest::Event {
                                daemon_id: self.daemon_id.clone(),
                                event: DaemonEvent::Heartbeat,
                            },
                            timestamp: self.clock.new_timestamp(),
                        })?;
                        socket_stream_send(connection, &msg)
                            .await
                            .wrap_err("failed to send watchdog message to dora-coordinator")?;

                        if self.last_coordinator_heartbeat.elapsed() > Duration::from_secs(20) {
                            bail!("lost connection to coordinator")
                        }
                    }
                }
                Event::MetricsInterval => {
                    self.collect_and_send_metrics().await?;
                }
                Event::CtrlC => {
                    tracing::info!("received ctrlc signal -> stopping all dataflows");
                    for dataflow in self.running.values_mut() {
                        let mut logger = self.logger.for_dataflow(dataflow.id);
                        dataflow
                            .stop_all(
                                &mut self.coordinator_connection,
                                &self.clock,
                                None,
                                false,
                                &mut logger,
                            )
                            .await?;
                    }
                    self.exit_when_all_finished = true;
                    if self.running.is_empty() {
                        break;
                    }
                }
                Event::SecondCtrlC => {
                    tracing::warn!("received second ctrlc signal -> exit immediately");
                    bail!("received second ctrl-c signal");
                }
                Event::DaemonError(err) => {
                    tracing::error!("Daemon error: {err:?}");
                }
                Event::SpawnNodeResult {
                    dataflow_id,
                    node_id,
                    dynamic_node,
                    result,
                } => match result {
                    Ok(running_node) => {
                        if let Some(dataflow) = self.running.get_mut(&dataflow_id) {
                            dataflow.running_nodes.insert(node_id, running_node);
                        } else {
                            tracing::error!(
                                "failed to handle SpawnNodeResult: no running dataflow with ID {dataflow_id}"
                            );
                        }
                    }
                    Err(error) => {
                        self.dataflow_node_results
                            .entry(dataflow_id)
                            .or_default()
                            .insert(node_id.clone(), Err(error));
                        self.handle_node_stop(dataflow_id, &node_id, dynamic_node)
                            .await?;
                    }
                },
                Event::BuildDataflowResult {
                    build_id,
                    session_id,
                    result,
                } => {
                    let (build_info, result) = match result {
                        Ok(build_info) => (Some(build_info), Ok(())),
                        Err(err) => (None, Err(err)),
                    };
                    if let Some(build_info) = build_info {
                        self.builds.insert(build_id, build_info);
                        if let Some(old_build_id) = self.sessions.insert(session_id, build_id) {
                            self.builds.remove(&old_build_id);
                        }
                    }
                    if let Some(connection) = &mut self.coordinator_connection {
                        let msg = serde_json::to_vec(&Timestamped {
                            inner: CoordinatorRequest::Event {
                                daemon_id: self.daemon_id.clone(),
                                event: DaemonEvent::BuildResult {
                                    build_id,
                                    result: result.map_err(|err| format!("{err:?}")),
                                },
                            },
                            timestamp: self.clock.new_timestamp(),
                        })?;
                        socket_stream_send(connection, &msg).await.wrap_err(
                            "failed to send BuildDataflowResult message to dora-coordinator",
                        )?;
                    }
                }
                Event::SpawnDataflowResult {
                    dataflow_id,
                    result,
                } => {
                    if let Some(connection) = &mut self.coordinator_connection {
                        let msg = serde_json::to_vec(&Timestamped {
                            inner: CoordinatorRequest::Event {
                                daemon_id: self.daemon_id.clone(),
                                event: DaemonEvent::SpawnResult {
                                    dataflow_id,
                                    result: result.map_err(|err| format!("{err:?}")),
                                },
                            },
                            timestamp: self.clock.new_timestamp(),
                        })?;
                        socket_stream_send(connection, &msg).await.wrap_err(
                            "failed to send SpawnDataflowResult message to dora-coordinator",
                        )?;
                    }
                }
                Event::NodeStopped {
                    dataflow_id,
                    node_id,
                } => {
                    if let Some(exit_when_done) = &mut self.exit_when_done {
                        exit_when_done.remove(&(dataflow_id, node_id));
                        if exit_when_done.is_empty() {
                            tracing::info!(
                                "exiting daemon because all required dataflows are finished"
                            );
                            break;
                        }
                    }
                    if self.exit_when_all_finished && self.running.is_empty() {
                        break;
                    }
                }
            }

            // warn if event handling took too long -> the main loop should never be blocked for too long
            let elapsed = start.elapsed();
            if elapsed > Duration::from_millis(100) {
                tracing::warn!(
                    "Daemon took {}ms for handling event: {event_kind}",
                    elapsed.as_millis()
                );
            }
        }

        if let Some(mut connection) = self.coordinator_connection.take() {
            let msg = serde_json::to_vec(&Timestamped {
                inner: CoordinatorRequest::Event {
                    daemon_id: self.daemon_id.clone(),
                    event: DaemonEvent::Exit,
                },
                timestamp: self.clock.new_timestamp(),
            })?;
            socket_stream_send(&mut connection, &msg)
                .await
                .wrap_err("failed to send Exit message to dora-coordinator")?;
        }

        Ok(self.dataflow_node_results)
    }

    async fn handle_coordinator_event(
        &mut self,
        event: DaemonCoordinatorEvent,
        reply_tx: Sender<Option<DaemonCoordinatorReply>>,
    ) -> eyre::Result<RunStatus> {
        let status = match event {
            DaemonCoordinatorEvent::Build(BuildDataflowNodes {
                build_id,
                session_id,
                local_working_dir,
                git_sources,
                prev_git_sources,
                dataflow_descriptor,
                nodes_on_machine,
                uv,
            }) => {
                match dataflow_descriptor.communication.remote {
                    dora_core::config::RemoteCommunicationConfig::Tcp => {}
                }

                let base_working_dir = self.base_working_dir(local_working_dir, session_id)?;

                let result = self
                    .build_dataflow(
                        build_id,
                        session_id,
                        base_working_dir,
                        git_sources,
                        prev_git_sources,
                        dataflow_descriptor,
                        nodes_on_machine,
                        uv,
                    )
                    .await;
                let (trigger_result, result_task) = match result {
                    Ok(result_task) => (Ok(()), Some(result_task)),
                    Err(err) => (Err(format!("{err:?}")), None),
                };
                let reply = DaemonCoordinatorReply::TriggerBuildResult(trigger_result);
                let _ = reply_tx.send(Some(reply)).map_err(|_| {
                    error!("could not send `TriggerBuildResult` reply from daemon to coordinator")
                });

                let result_tx = self.events_tx.clone();
                let clock = self.clock.clone();
                if let Some(result_task) = result_task {
                    tokio::spawn(async move {
                        let message = Timestamped {
                            inner: Event::BuildDataflowResult {
                                build_id,
                                session_id,
                                result: result_task.await,
                            },
                            timestamp: clock.new_timestamp(),
                        };
                        let _ = result_tx
                            .send(message)
                            .map_err(|_| {
                                error!(
                                    "could not send `BuildResult` reply from daemon to coordinator"
                                )
                            })
                            .await;
                    });
                }

                RunStatus::Continue
            }
            DaemonCoordinatorEvent::Spawn(SpawnDataflowNodes {
                build_id,
                session_id,
                dataflow_id,
                local_working_dir,
                nodes,
                dataflow_descriptor,
                spawn_nodes,
                uv,
                write_events_to,
            }) => {
                match dataflow_descriptor.communication.remote {
                    dora_core::config::RemoteCommunicationConfig::Tcp => {}
                }

                let base_working_dir = self.base_working_dir(local_working_dir, session_id)?;

                let result = self
                    .spawn_dataflow(
                        build_id,
                        dataflow_id,
                        base_working_dir,
                        nodes,
                        dataflow_descriptor,
                        spawn_nodes,
                        uv,
                        write_events_to,
                    )
                    .await;
                let (trigger_result, result_task) = match result {
                    Ok(result_task) => (Ok(()), Some(result_task)),
                    Err(err) => (Err(format!("{err:?}")), None),
                };
                let reply = DaemonCoordinatorReply::TriggerSpawnResult(trigger_result);
                let _ = reply_tx.send(Some(reply)).map_err(|_| {
                    error!("could not send `TriggerSpawnResult` reply from daemon to coordinator")
                });

                let result_tx = self.events_tx.clone();
                let clock = self.clock.clone();
                if let Some(result_task) = result_task {
                    tokio::spawn(async move {
                        let message = Timestamped {
                            inner: Event::SpawnDataflowResult {
                                dataflow_id,
                                result: result_task.await,
                            },
                            timestamp: clock.new_timestamp(),
                        };
                        let _ = result_tx
                            .send(message)
                            .map_err(|_| {
                                error!(
                                    "could not send `SpawnResult` reply from daemon to coordinator"
                                )
                            })
                            .await;
                    });
                }

                RunStatus::Continue
            }
            DaemonCoordinatorEvent::AllNodesReady {
                dataflow_id,
                exited_before_subscribe,
            } => {
                let mut logger = self.logger.for_dataflow(dataflow_id);
                logger.log(LogLevel::Debug, None,
                    Some("daemon".into()),
                    format!("received AllNodesReady (exited_before_subscribe: {exited_before_subscribe:?})"
                )).await;
                match self.running.get_mut(&dataflow_id) {
                    Some(dataflow) => {
                        let ready = exited_before_subscribe.is_empty();
                        dataflow
                            .pending_nodes
                            .handle_external_all_nodes_ready(
                                exited_before_subscribe,
                                &mut dataflow.cascading_error_causes,
                            )
                            .await?;
                        if ready {
                            logger.log(LogLevel::Info, None,
                                Some("daemon".into()),
                                "coordinator reported that all nodes are ready, starting dataflow",
                            ).await;
                            dataflow.start(&self.events_tx, &self.clock).await?;
                        }
                    }
                    None => {
                        tracing::warn!(
                            "received AllNodesReady for unknown dataflow (ID `{dataflow_id}`)"
                        );
                    }
                }
                let _ = reply_tx.send(None).map_err(|_| {
                    error!("could not send `AllNodesReady` reply from daemon to coordinator")
                });
                RunStatus::Continue
            }
            DaemonCoordinatorEvent::Logs {
                dataflow_id,
                node_id,
                tail,
            } => {
                match self.working_dir.get(&dataflow_id) {
                    Some(working_dir) => {
                        let working_dir = working_dir.clone();
                        tokio::spawn(async move {
                            let logs = async {
                                let mut file =
                                    File::open(log::log_path(&working_dir, &dataflow_id, &node_id))
                                        .await
                                        .wrap_err(format!(
                                            "Could not open log file: {:#?}",
                                            log::log_path(&working_dir, &dataflow_id, &node_id)
                                        ))?;

                                let mut contents = match tail {
                                    None | Some(0) => {
                                        let mut contents = vec![];
                                        file.read_to_end(&mut contents).await.map(|_| contents)
                                    }
                                    Some(tail) => read_last_n_lines(&mut file, tail).await,
                                }
                                .wrap_err("Could not read last n lines of log file")?;
                                if !contents.ends_with(b"\n") {
                                    // Append newline for better readability
                                    contents.push(b'\n');
                                }
                                Result::<Vec<u8>, eyre::Report>::Ok(contents)
                            }
                            .await
                            .map_err(|err| format!("{err:?}"));
                            let _ = reply_tx
                                .send(Some(DaemonCoordinatorReply::Logs(logs)))
                                .map_err(|_| {
                                    error!("could not send logs reply from daemon to coordinator")
                                });
                        });
                    }
                    None => {
                        tracing::warn!("received Logs for unknown dataflow (ID `{dataflow_id}`)");
                        let _ = reply_tx.send(None).map_err(|_| {
                            error!(
                                "could not send `AllNodesReady` reply from daemon to coordinator"
                            )
                        });
                    }
                }
                RunStatus::Continue
            }
            DaemonCoordinatorEvent::ReloadDataflow {
                dataflow_id,
                node_id,
                operator_id,
            } => {
                let result = self.send_reload(dataflow_id, node_id, operator_id).await;
                let reply =
                    DaemonCoordinatorReply::ReloadResult(result.map_err(|err| format!("{err:?}")));
                let _ = reply_tx
                    .send(Some(reply))
                    .map_err(|_| error!("could not send reload reply from daemon to coordinator"));
                RunStatus::Continue
            }
            DaemonCoordinatorEvent::StopDataflow {
                dataflow_id,
                grace_duration,
                force,
            } => {
                let mut logger = self.logger.for_dataflow(dataflow_id);
                let dataflow = self
                    .running
                    .get_mut(&dataflow_id)
                    .wrap_err_with(|| format!("no running dataflow with ID `{dataflow_id}`"));
                let (reply, future) = match dataflow {
                    Ok(dataflow) => {
                        let future = dataflow.stop_all(
                            &mut self.coordinator_connection,
                            &self.clock,
                            grace_duration,
                            force,
                            &mut logger,
                        );
                        (Ok(()), Some(future))
                    }
                    Err(err) => (Err(err.to_string()), None),
                };

                let _ = reply_tx
                    .send(Some(DaemonCoordinatorReply::StopResult(reply)))
                    .map_err(|_| error!("could not send stop reply from daemon to coordinator"));

                if let Some(future) = future {
                    future.await?;
                }

                RunStatus::Continue
            }
            DaemonCoordinatorEvent::Destroy => {
                tracing::info!("received destroy command -> exiting");
                let (notify_tx, notify_rx) = oneshot::channel();
                let reply = DaemonCoordinatorReply::DestroyResult {
                    result: Ok(()),
                    notify: Some(notify_tx),
                };
                let _ = reply_tx
                    .send(Some(reply))
                    .map_err(|_| error!("could not send destroy reply from daemon to coordinator"));
                // wait until the reply is sent out
                if notify_rx.await.is_err() {
                    tracing::warn!("no confirmation received for DestroyReply");
                }
                RunStatus::Exit
            }
            DaemonCoordinatorEvent::Heartbeat => {
                self.last_coordinator_heartbeat = Instant::now();
                let _ = reply_tx.send(None);
                RunStatus::Continue
            }
        };
        Ok(status)
    }

    async fn collect_and_send_metrics(&mut self) -> eyre::Result<()> {
        use dora_message::daemon_to_coordinator::NodeMetrics;
        use sysinfo::{Pid, ProcessRefreshKind, ProcessesToUpdate};

        if self.coordinator_connection.is_none() {
            return Ok(());
        }

        // Reuse system instance for metrics collection
        let system = &mut self.metrics_system;

        // Metrics are collected every 2 seconds (metrics_interval)
        const METRICS_INTERVAL_SECS: f64 = 2.0;

        // Collect metrics for all running dataflows
        for (dataflow_id, dataflow) in &self.running {
            let mut metrics = BTreeMap::new();

            // Collect all PIDs for this dataflow
            let pids: Vec<Pid> = dataflow
                .running_nodes
                .values()
                .filter_map(|node| node.pid.map(Pid::from_u32))
                .collect();

            if !pids.is_empty() {
                // Refresh process metrics (cpu, memory, disk)
                let refresh_kind = ProcessRefreshKind::nothing()
                    .with_cpu()
                    .with_memory()
                    .with_disk_usage();
                system.refresh_processes_specifics(
                    ProcessesToUpdate::Some(&pids),
                    true,
                    refresh_kind,
                );

                // Collect metrics for each node
                for (node_id, running_node) in &dataflow.running_nodes {
                    if let Some(pid) = running_node.pid {
                        let sys_pid = Pid::from_u32(pid);
                        if let Some(process) = system.process(sys_pid) {
                            let disk_usage = process.disk_usage();
                            // Divide by metrics_interval to get per-second averages
                            metrics.insert(
                                node_id.clone(),
                                NodeMetrics {
                                    pid,
                                    cpu_usage: process.cpu_usage(),
                                    memory_bytes: process.memory(),
                                    disk_read_bytes: Some(
                                        (disk_usage.read_bytes as f64 / METRICS_INTERVAL_SECS)
                                            as u64,
                                    ),
                                    disk_write_bytes: Some(
                                        (disk_usage.written_bytes as f64 / METRICS_INTERVAL_SECS)
                                            as u64,
                                    ),
                                },
                            );
                        }
                    }
                }
            }

            // Send metrics to coordinator if we have any
            if !metrics.is_empty() {
                if let Some(connection) = &mut self.coordinator_connection {
                    let msg = serde_json::to_vec(&Timestamped {
                        inner: CoordinatorRequest::Event {
                            daemon_id: self.daemon_id.clone(),
                            event: DaemonEvent::NodeMetrics {
                                dataflow_id: *dataflow_id,
                                metrics,
                            },
                        },
                        timestamp: self.clock.new_timestamp(),
                    })?;
                    socket_stream_send(connection, &msg)
                        .await
                        .wrap_err("failed to send metrics to coordinator")?;
                }
            }
        }

        Ok(())
    }

    async fn handle_inter_daemon_event(&mut self, event: InterDaemonEvent) -> eyre::Result<()> {
        match event {
            InterDaemonEvent::Output {
                dataflow_id,
                node_id,
                output_id,
                metadata,
                data,
            } => {
                let inner = async {
                    let dataflow = self.running.get_mut(&dataflow_id).wrap_err_with(|| {
                        format!("send out failed: no running dataflow with ID `{dataflow_id}`")
                    })?;
                    send_output_to_local_receivers(
                        node_id.clone(),
                        output_id.clone(),
                        dataflow,
                        &metadata,
                        data.map(DataMessage::Vec),
                        &self.clock,
                    )
                    .await?;
                    Result::<_, eyre::Report>::Ok(())
                };
                if let Err(err) = inner
                    .await
                    .wrap_err("failed to forward remote output to local receivers")
                {
                    let mut logger = self.logger.for_dataflow(dataflow_id).for_node(node_id);
                    logger
                        .log(LogLevel::Warn, Some("daemon".into()), format!("{err:?}"))
                        .await;
                }
                Ok(())
            }
            InterDaemonEvent::OutputClosed {
                dataflow_id,
                node_id,
                output_id,
            } => {
                let output_id = OutputId(node_id.clone(), output_id);
                let mut logger = self
                    .logger
                    .for_dataflow(dataflow_id)
                    .for_node(node_id.clone());
                logger
                    .log(
                        LogLevel::Debug,
                        Some("daemon".into()),
                        format!("received OutputClosed event for output {output_id:?}"),
                    )
                    .await;

                let inner = async {
                    let dataflow = self.running.get_mut(&dataflow_id).wrap_err_with(|| {
                        format!("send out failed: no running dataflow with ID `{dataflow_id}`")
                    })?;

                    if let Some(inputs) = dataflow.mappings.get(&output_id).cloned() {
                        for (receiver_id, input_id) in &inputs {
                            close_input(dataflow, receiver_id, input_id, &self.clock);
                        }
                    }
                    Result::<(), eyre::Report>::Ok(())
                };
                if let Err(err) = inner
                    .await
                    .wrap_err("failed to handle InputsClosed event sent by coordinator")
                {
                    logger
                        .log(LogLevel::Warn, Some("daemon".into()), format!("{err:?}"))
                        .await;
                }
                Ok(())
            }
        }
    }

    #[allow(clippy::too_many_arguments)]
    async fn build_dataflow(
        &mut self,
        build_id: BuildId,
        session_id: SessionId,
        base_working_dir: PathBuf,
        git_sources: BTreeMap<NodeId, GitSource>,
        prev_git_sources: BTreeMap<NodeId, GitSource>,
        dataflow_descriptor: Descriptor,
        local_nodes: BTreeSet<NodeId>,
        uv: bool,
    ) -> eyre::Result<impl Future<Output = eyre::Result<BuildInfo>> + use<>> {
        let builder = build::Builder {
            session_id,
            base_working_dir,
            uv,
        };
        self.git_manager.clear_planned_builds(session_id);

        let nodes = dataflow_descriptor.resolve_aliases_and_set_defaults()?;

        let mut tasks = Vec::new();

        // build nodes
        for node in nodes.into_values().filter(|n| local_nodes.contains(&n.id)) {
            let dynamic_node = node.kind.dynamic();

            let node_id = node.id.clone();
            let mut logger = self.logger.for_node_build(build_id, node_id.clone());
            logger.log(LogLevel::Debug, "building").await;
            let git_source = git_sources.get(&node_id).cloned();
            let prev_git_source = prev_git_sources.get(&node_id).cloned();
            let prev_git = prev_git_source.map(|prev_source| PrevGitSource {
                still_needed_for_this_build: git_sources.values().any(|s| s == &prev_source),
                git_source: prev_source,
            });

            let logger_cloned = logger
                .try_clone_impl()
                .await
                .wrap_err("failed to clone logger")?;

            let mut builder = builder.clone();
            if let Some(node_working_dir) =
                node.deploy.as_ref().and_then(|d| d.working_dir.as_deref())
            {
                builder.base_working_dir = builder.base_working_dir.join(node_working_dir);
            }

            match builder
                .build_node(
                    node,
                    git_source,
                    prev_git,
                    logger_cloned,
                    &mut self.git_manager,
                )
                .await
                .wrap_err_with(|| format!("failed to build node `{node_id}`"))
            {
                Ok(result) => {
                    tasks.push(NodeBuildTask {
                        node_id,
                        task: result,
                        dynamic_node,
                    });
                }
                Err(err) => {
                    logger.log(LogLevel::Error, format!("{err:?}")).await;
                    return Err(err);
                }
            }
        }

        let task = async move {
            let mut info = BuildInfo {
                node_working_dirs: Default::default(),
            };
            for task in tasks {
                let NodeBuildTask {
                    node_id,
                    dynamic_node: _,
                    task,
                } = task;
                let node = task
                    .await
                    .with_context(|| format!("failed to build node `{node_id}`"))?;
                info.node_working_dirs
                    .insert(node_id, node.node_working_dir);
            }
            Ok(info)
        };

        Ok(task)
    }

    #[allow(clippy::too_many_arguments)]
    async fn spawn_dataflow(
        &mut self,
        build_id: Option<BuildId>,
        dataflow_id: DataflowId,
        base_working_dir: PathBuf,
        nodes: BTreeMap<NodeId, ResolvedNode>,
        dataflow_descriptor: Descriptor,
        spawn_nodes: BTreeSet<NodeId>,
        uv: bool,
        write_events_to: Option<PathBuf>,
    ) -> eyre::Result<impl Future<Output = eyre::Result<()>> + use<>> {
        let mut logger = self
            .logger
            .for_dataflow(dataflow_id)
            .try_clone()
            .await
            .context("failed to clone logger")?;
        let dataflow =
            RunningDataflow::new(dataflow_id, self.daemon_id.clone(), &dataflow_descriptor);
        let dataflow = match self.running.entry(dataflow_id) {
            std::collections::hash_map::Entry::Vacant(entry) => {
                self.working_dir
                    .insert(dataflow_id, base_working_dir.clone());
                entry.insert(dataflow)
            }
            std::collections::hash_map::Entry::Occupied(_) => {
                bail!("there is already a running dataflow with ID `{dataflow_id}`")
            }
        };

        let mut stopped = Vec::new();

        let build_info = build_id.and_then(|build_id| self.builds.get(&build_id));
        let node_with_git_source = nodes.values().find(|n| n.has_git_source());
        if let Some(git_node) = node_with_git_source {
            if build_info.is_none() {
                eyre::bail!(
                    "node {} has git source, but no `dora build` was run yet\n\n\
                    nodes with a `git` field must be built using `dora build` before starting the \
                    dataflow",
                    git_node.id
                )
            }
        }
        let node_working_dirs = build_info
            .map(|info| info.node_working_dirs.clone())
            .unwrap_or_default();

        // calculate info about mappings
        for node in nodes.values() {
            let local = spawn_nodes.contains(&node.id);

            let inputs = node_inputs(node);
            for (input_id, input) in inputs {
                if local {
                    dataflow
                        .open_inputs
                        .entry(node.id.clone())
                        .or_default()
                        .insert(input_id.clone());
                    match input.mapping {
                        InputMapping::User(mapping) => {
                            dataflow
                                .mappings
                                .entry(OutputId(mapping.source, mapping.output))
                                .or_default()
                                .insert((node.id.clone(), input_id));
                        }
                        InputMapping::Timer { interval } => {
                            dataflow
                                .timers
                                .entry(interval)
                                .or_default()
                                .insert((node.id.clone(), input_id));
                        }
                    }
                } else if let InputMapping::User(mapping) = input.mapping {
                    dataflow
                        .open_external_mappings
                        .insert(OutputId(mapping.source, mapping.output));
                }
            }
        }

        let spawner = Spawner {
            dataflow_id,
            daemon_tx: self.events_tx.clone(),
            dataflow_descriptor,
            clock: self.clock.clone(),
            uv,
        };

        let mut tasks = Vec::new();

        // spawn nodes and set up subscriptions
        for node in nodes.into_values() {
            let mut logger = logger.reborrow().for_node(node.id.clone());
            let local = spawn_nodes.contains(&node.id);
            if local {
                let dynamic_node = node.kind.dynamic();
                if dynamic_node {
                    dataflow.dynamic_nodes.insert(node.id.clone());
                } else {
                    dataflow.pending_nodes.insert(node.id.clone());
                }

                let node_id = node.id.clone();
                let node_stderr_most_recent = dataflow
                    .node_stderr_most_recent
                    .entry(node.id.clone())
                    .or_insert_with(|| Arc::new(ArrayQueue::new(STDERR_LOG_LINES)))
                    .clone();

                let configured_node_working_dir = node_working_dirs.get(&node_id).cloned();
                if configured_node_working_dir.is_none() && node.has_git_source() {
                    eyre::bail!(
                        "node {} has git source, but no git clone directory was found for it\n\n\
                        try running `dora build` again",
                        node.id
                    )
                }
                let node_working_dir = configured_node_working_dir
                    .or_else(|| {
                        node.deploy
                            .as_ref()
                            .and_then(|d| d.working_dir.as_ref().map(|d| base_working_dir.join(d)))
                    })
                    .unwrap_or(base_working_dir.clone())
                    .clone();
                let node_write_events_to = write_events_to
                    .as_ref()
                    .map(|p| p.join(format!("inputs-{}.json", node.id)));
                match spawner
                    .clone()
                    .spawn_node(
                        node,
                        node_working_dir,
                        node_stderr_most_recent,
                        node_write_events_to,
                        &mut logger,
                    )
                    .await
                    .wrap_err_with(|| format!("failed to spawn node `{node_id}`"))
                {
                    Ok(result) => {
                        tasks.push(NodeBuildTask {
                            node_id,
                            task: result,
                            dynamic_node,
                        });
                    }
                    Err(err) => {
                        logger
                            .log(LogLevel::Error, Some("daemon".into()), format!("{err:?}"))
                            .await;
                        self.dataflow_node_results
                            .entry(dataflow_id)
                            .or_default()
                            .insert(
                                node_id.clone(),
                                Err(NodeError {
                                    timestamp: self.clock.new_timestamp(),
                                    cause: NodeErrorCause::FailedToSpawn(format!("{err:?}")),
                                    exit_status: NodeExitStatus::Unknown,
                                }),
                            );
                        stopped.push((node_id.clone(), dynamic_node));
                    }
                }
            } else {
                // wait until node is ready before starting
                dataflow.pending_nodes.set_external_nodes(true);

                // subscribe to all node outputs that are mapped to some local inputs
                for output_id in dataflow.mappings.keys().filter(|o| o.0 == node.id) {
                    let tx = self
                        .remote_daemon_events_tx
                        .clone()
                        .wrap_err("no remote_daemon_events_tx channel")?;
                    let mut finished_rx = dataflow.finished_tx.subscribe();
                    let subscribe_topic =
                        zenoh_output_publish_topic(dataflow.id, &output_id.0, &output_id.1);
                    tracing::debug!("declaring subscriber on {subscribe_topic}");
                    let subscriber = self
                        .zenoh_session
                        .declare_subscriber(subscribe_topic)
                        .await
                        .map_err(|e| eyre!(e))
                        .wrap_err_with(|| format!("failed to subscribe to {output_id:?}"))?;
                    tokio::spawn(async move {
                        let mut finished = pin!(finished_rx.recv());
                        loop {
                            let finished_or_next =
                                futures::future::select(finished, subscriber.recv_async());
                            match finished_or_next.await {
                                future::Either::Left((finished, _)) => match finished {
                                    Err(broadcast::error::RecvError::Closed) => {
                                        tracing::debug!(
                                            "dataflow finished, breaking from zenoh subscribe task"
                                        );
                                        break;
                                    }
                                    other => {
                                        tracing::warn!(
                                            "unexpected return value of dataflow finished_rx channel: {other:?}"
                                        );
                                        break;
                                    }
                                },
                                future::Either::Right((sample, f)) => {
                                    finished = f;
                                    let event = sample.map_err(|e| eyre!(e)).and_then(|s| {
                                        Timestamped::deserialize_inter_daemon_event(
                                            &s.payload().to_bytes(),
                                        )
                                    });
                                    if tx.send_async(event).await.is_err() {
                                        // daemon finished
                                        break;
                                    }
                                }
                            }
                        }
                    });
                }
            }
        }
        for (node_id, dynamic) in stopped {
            self.handle_node_stop(dataflow_id, &node_id, dynamic)
                .await?;
        }

        let spawn_result = Self::spawn_prepared_nodes(
            dataflow_id,
            logger,
            tasks,
            self.events_tx.clone(),
            self.clock.clone(),
        );

        Ok(spawn_result)
    }

    async fn spawn_prepared_nodes(
        dataflow_id: Uuid,
        mut logger: DataflowLogger<'_>,
        tasks: Vec<NodeBuildTask<impl Future<Output = eyre::Result<spawn::PreparedNode>>>>,
        events_tx: mpsc::Sender<Timestamped<Event>>,
        clock: Arc<HLC>,
    ) -> eyre::Result<()> {
        let node_result = |node_id, dynamic_node, result| Timestamped {
            inner: Event::SpawnNodeResult {
                dataflow_id,
                node_id,
                dynamic_node,
                result,
            },
            timestamp: clock.new_timestamp(),
        };
        let mut failed_to_prepare = None;
        let mut prepared_nodes = Vec::new();
        for task in tasks {
            let NodeBuildTask {
                node_id,
                dynamic_node,
                task,
            } = task;
            match task.await {
                Ok(node) => prepared_nodes.push(node),
                Err(err) => {
                    if failed_to_prepare.is_none() {
                        failed_to_prepare = Some(node_id.clone());
                    }
                    let node_err: NodeError = NodeError {
                        timestamp: clock.new_timestamp(),
                        cause: NodeErrorCause::FailedToSpawn(format!(
                            "preparing for spawn failed: {err:?}"
                        )),
                        exit_status: NodeExitStatus::Unknown,
                    };
                    let send_result = events_tx
                        .send(node_result(node_id, dynamic_node, Err(node_err)))
                        .await;
                    if send_result.is_err() {
                        tracing::error!("failed to send SpawnNodeResult to main daemon task")
                    }
                }
            }
        }

        // once all nodes are prepared, do the actual spawning
        if let Some(failed_node) = failed_to_prepare {
            // don't spawn any nodes when an error occurred before
            for node in prepared_nodes {
                let err = NodeError {
                    timestamp: clock.new_timestamp(),
                    cause: NodeErrorCause::Cascading {
                        caused_by_node: failed_node.clone(),
                    },
                    exit_status: NodeExitStatus::Unknown,
                };
                let send_result = events_tx
                    .send(node_result(
                        node.node_id().clone(),
                        node.dynamic(),
                        Err(err),
                    ))
                    .await;
                if send_result.is_err() {
                    tracing::error!("failed to send SpawnNodeResult to main daemon task")
                }
            }
            Err(eyre!("failed to prepare node {failed_node}"))
        } else {
            let mut spawn_result = Ok(());

            logger
                .log(
                    LogLevel::Info,
                    None,
                    Some("dora daemon".into()),
                    "finished building nodes, spawning...",
                )
                .await;

            // spawn the nodes
            for node in prepared_nodes {
                let node_id = node.node_id().clone();
                let dynamic_node = node.dynamic();
                let logger = logger
                    .reborrow()
                    .for_node(node_id.clone())
                    .try_clone()
                    .await
                    .context("failed to clone NodeLogger")?;
                let result = node.spawn(logger).await;
                let node_spawn_result = match result {
                    Ok(node) => Ok(node),
                    Err(err) => {
                        let node_err = NodeError {
                            timestamp: clock.new_timestamp(),
                            cause: NodeErrorCause::FailedToSpawn(format!("spawn failed: {err:?}")),
                            exit_status: NodeExitStatus::Unknown,
                        };
                        if spawn_result.is_ok() {
                            spawn_result = Err(err.wrap_err(format!("failed to spawn {node_id}")));
                        }
                        Err(node_err)
                    }
                };
                let send_result = events_tx
                    .send(node_result(node_id, dynamic_node, node_spawn_result))
                    .await;
                if send_result.is_err() {
                    tracing::error!("failed to send SpawnNodeResult to main daemon task")
                }
            }
            spawn_result
        }
    }

    async fn handle_dynamic_node_event(
        &mut self,
        event: DynamicNodeEventWrapper,
    ) -> eyre::Result<()> {
        match event {
            DynamicNodeEventWrapper {
                event: DynamicNodeEvent::NodeConfig { node_id },
                reply_tx,
            } => {
                let number_node_id = self
                    .running
                    .iter()
                    .filter(|(_id, dataflow)| dataflow.running_nodes.contains_key(&node_id))
                    .count();

                let node_config = match number_node_id {
                    2.. => Err(format!(
                        "multiple dataflows contain dynamic node id {node_id}. \
                        Please only have one running dataflow with the specified \
                        node id if you want to use dynamic node",
                    )),
                    1 => self
                        .running
                        .iter()
                        .filter(|(_id, dataflow)| dataflow.running_nodes.contains_key(&node_id))
                        .map(|(id, dataflow)| -> Result<NodeConfig> {
                            let node_config = dataflow
                                .running_nodes
                                .get(&node_id)
                                .with_context(|| {
                                    format!("no node with ID `{node_id}` within the given dataflow")
                                })?
                                .node_config
                                .clone();
                            if !node_config.dynamic {
                                bail!("node with ID `{node_id}` in {id} is not dynamic");
                            }
                            Ok(node_config)
                        })
                        .next()
                        .ok_or_else(|| eyre!("no node with ID `{node_id}`"))
                        .and_then(|r| r)
                        .map_err(|err| {
                            format!(
                                "failed to get dynamic node config within given dataflow: {err}"
                            )
                        }),
                    0 => Err(format!("no node with ID `{node_id}`")),
                };

                let reply = DaemonReply::NodeConfig {
                    result: node_config,
                };
                let _ = reply_tx.send(Some(reply)).map_err(|_| {
                    error!("could not send node info reply from daemon to coordinator")
                });
                Ok(())
            }
        }
    }

    async fn handle_node_event(
        &mut self,
        event: DaemonNodeEvent,
        dataflow_id: DataflowId,
        node_id: NodeId,
    ) -> eyre::Result<()> {
        let might_restart = || {
            let dataflow = self.running.get(&dataflow_id)?;
            let node = dataflow.running_nodes.get(&node_id)?;
            Some(match node.restart_policy {
                RestartPolicy::Never => false,
                _ if node.restarts_disabled() => false,
                RestartPolicy::OnFailure | RestartPolicy::Always => true,
            })
        };
        match event {
            DaemonNodeEvent::Subscribe {
                event_sender,
                reply_sender,
            } => {
                let mut logger = self.logger.for_dataflow(dataflow_id);
                logger
                    .log(
                        LogLevel::Info,
                        Some(node_id.clone()),
                        Some("daemon".into()),
                        "node is ready",
                    )
                    .await;

                let dataflow = self.running.get_mut(&dataflow_id).ok_or_else(|| {
                    format!("subscribe failed: no running dataflow with ID `{dataflow_id}`")
                });

                match dataflow {
                    Err(err) => {
                        let _ = reply_sender.send(DaemonReply::Result(Err(err)));
                    }
                    Ok(dataflow) => {
                        Self::subscribe(dataflow, node_id.clone(), event_sender, &self.clock).await;

                        let status = dataflow
                            .pending_nodes
                            .handle_node_subscription(
                                node_id.clone(),
                                reply_sender,
                                &mut self.coordinator_connection,
                                &self.clock,
                                &mut dataflow.cascading_error_causes,
                                &mut logger,
                            )
                            .await?;
                        match status {
                            DataflowStatus::AllNodesReady if !dataflow.dataflow_started => {
                                logger
                                    .log(
                                        LogLevel::Info,
                                        None,
                                        Some("daemon".into()),
                                        "all nodes are ready, starting dataflow",
                                    )
                                    .await;
                                dataflow.start(&self.events_tx, &self.clock).await?;
                                dataflow.dataflow_started = true;
                            }
                            _ => {}
                        }
                    }
                }
            }
            DaemonNodeEvent::SubscribeDrop {
                event_sender,
                reply_sender,
            } => {
                let dataflow = self.running.get_mut(&dataflow_id).wrap_err_with(|| {
                    format!("failed to subscribe: no running dataflow with ID `{dataflow_id}`")
                });
                let result = match dataflow {
                    Ok(dataflow) => {
                        dataflow.drop_channels.insert(node_id, event_sender);
                        Ok(())
                    }
                    Err(err) => Err(err.to_string()),
                };
                let _ = reply_sender.send(DaemonReply::Result(result));
            }
            DaemonNodeEvent::CloseOutputs {
                outputs,
                reply_sender,
            } => {
                let reply = if might_restart().unwrap_or(false) {
                    self.logger
                        .for_dataflow(dataflow_id)
                        .for_node(node_id.clone())
                        .log(
                            LogLevel::Debug,
                            Some("daemon".into()),
                            "skipping CloseOutputs because node might restart",
                        )
                        .await;
                    Ok(())
                } else {
                    // notify downstream nodes
                    let inner = async {
                        self.send_output_closed_events(dataflow_id, node_id, outputs)
                            .await
                    };

                    inner.await.map_err(|err| format!("{err:?}"))
                };
                let _ = reply_sender.send(DaemonReply::Result(reply));
            }
            DaemonNodeEvent::OutputsDone { reply_sender } => {
                let result = self
                    .handle_outputs_done(dataflow_id, &node_id, might_restart().unwrap_or(false))
                    .await;

                let _ = reply_sender.send(DaemonReply::Result(
                    result.map_err(|err| format!("{err:?}")),
                ));
            }
            DaemonNodeEvent::SendOut {
                output_id,
                metadata,
                data,
            } => self
                .send_out(dataflow_id, node_id, output_id, metadata, data)
                .await
                .context("failed to send out")?,
            DaemonNodeEvent::ReportDrop { tokens } => {
                let dataflow = self.running.get_mut(&dataflow_id).wrap_err_with(|| {
                    format!(
                        "failed to get handle drop tokens: \
                        no running dataflow with ID `{dataflow_id}`"
                    )
                });

                match dataflow {
                    Ok(dataflow) => {
                        for token in tokens {
                            match dataflow.pending_drop_tokens.get_mut(&token) {
                                Some(info) => {
                                    if info.pending_nodes.remove(&node_id) {
                                        dataflow.check_drop_token(token, &self.clock).await?;
                                    } else {
                                        tracing::warn!(
                                            "node `{node_id}` is not pending for drop token `{token:?}`"
                                        );
                                    }
                                }
                                None => tracing::warn!("unknown drop token `{token:?}`"),
                            }
                        }
                    }
                    Err(err) => tracing::warn!("{err:?}"),
                }
            }
            DaemonNodeEvent::EventStreamDropped { reply_sender } => {
                let inner = async {
                    let dataflow = self
                        .running
                        .get_mut(&dataflow_id)
                        .wrap_err_with(|| format!("no running dataflow with ID `{dataflow_id}`"))?;
                    dataflow.subscribe_channels.remove(&node_id);
                    Result::<_, eyre::Error>::Ok(())
                };

                let reply = inner.await.map_err(|err| format!("{err:?}"));
                let _ = reply_sender.send(DaemonReply::Result(reply));
            }
        }
        Ok(())
    }

    async fn send_reload(
        &mut self,
        dataflow_id: Uuid,
        node_id: NodeId,
        operator_id: Option<OperatorId>,
    ) -> Result<(), eyre::ErrReport> {
        let dataflow = self.running.get_mut(&dataflow_id).wrap_err_with(|| {
            format!("Reload failed: no running dataflow with ID `{dataflow_id}`")
        })?;
        if let Some(channel) = dataflow.subscribe_channels.get(&node_id) {
            match send_with_timestamp(channel, NodeEvent::Reload { operator_id }, &self.clock) {
                Ok(()) => {}
                Err(_) => {
                    dataflow.subscribe_channels.remove(&node_id);
                }
            }
        }
        Ok(())
    }

    async fn send_out(
        &mut self,
        dataflow_id: Uuid,
        node_id: NodeId,
        output_id: DataId,
        metadata: dora_message::metadata::Metadata,
        data: Option<DataMessage>,
    ) -> Result<(), eyre::ErrReport> {
        let dataflow = self.running.get_mut(&dataflow_id).wrap_err_with(|| {
            format!("send out failed: no running dataflow with ID `{dataflow_id}`")
        })?;
        let data_bytes = send_output_to_local_receivers(
            node_id.clone(),
            output_id.clone(),
            dataflow,
            &metadata,
            data,
            &self.clock,
        )
        .await?;

        let output_id = OutputId(node_id, output_id);
        let remote_receivers = dataflow.open_external_mappings.contains(&output_id)
            || dataflow.publish_all_messages_to_zenoh;
        if remote_receivers {
            let event = InterDaemonEvent::Output {
                dataflow_id,
                node_id: output_id.0.clone(),
                output_id: output_id.1.clone(),
                metadata,
                data: data_bytes,
            };
            self.send_to_remote_receivers(dataflow_id, &output_id, event)
                .await?;
        }

        Ok(())
    }

    async fn send_to_remote_receivers(
        &mut self,
        dataflow_id: Uuid,
        output_id: &OutputId,
        event: InterDaemonEvent,
    ) -> Result<(), eyre::Error> {
        let dataflow = self.running.get_mut(&dataflow_id).wrap_err_with(|| {
            format!("send out failed: no running dataflow with ID `{dataflow_id}`")
        })?;

        // publish via zenoh
        let publisher = match dataflow.publishers.get(output_id) {
            Some(publisher) => publisher,
            None => {
                let publish_topic =
                    zenoh_output_publish_topic(dataflow.id, &output_id.0, &output_id.1);
                tracing::debug!("declaring publisher on {publish_topic}");
                let publisher = self
                    .zenoh_session
                    .declare_publisher(publish_topic)
                    .await
                    .map_err(|e| eyre!(e))
                    .context("failed to create zenoh publisher")?;
                dataflow.publishers.insert(output_id.clone(), publisher);
                dataflow.publishers.get(output_id).unwrap()
            }
        };

        let serialized_event = Timestamped {
            inner: event,
            timestamp: self.clock.new_timestamp(),
        }
        .serialize();
        publisher
            .put(serialized_event)
            .await
            .map_err(|e| eyre!(e))
            .context("zenoh put failed")?;
        Ok(())
    }

    async fn send_output_closed_events(
        &mut self,
        dataflow_id: DataflowId,
        node_id: NodeId,
        outputs: Vec<DataId>,
    ) -> eyre::Result<()> {
        let dataflow = self
            .running
            .get_mut(&dataflow_id)
            .wrap_err_with(|| format!("no running dataflow with ID `{dataflow_id}`"))?;
        let local_node_inputs: BTreeSet<_> = dataflow
            .mappings
            .iter()
            .filter(|(k, _)| k.0 == node_id && outputs.contains(&k.1))
            .flat_map(|(_, v)| v)
            .cloned()
            .collect();
        for (receiver_id, input_id) in &local_node_inputs {
            close_input(dataflow, receiver_id, input_id, &self.clock);
        }

        let mut closed = Vec::new();
        for output_id in &dataflow.open_external_mappings {
            if output_id.0 == node_id && outputs.contains(&output_id.1) {
                closed.push(output_id.clone());
            }
        }

        for output_id in closed {
            let event = InterDaemonEvent::OutputClosed {
                dataflow_id,
                node_id: output_id.0.clone(),
                output_id: output_id.1.clone(),
            };
            self.send_to_remote_receivers(dataflow_id, &output_id, event)
                .await?;
        }

        Ok(())
    }

    async fn subscribe(
        dataflow: &mut RunningDataflow,
        node_id: NodeId,
        event_sender: UnboundedSender<Timestamped<NodeEvent>>,
        clock: &HLC,
    ) {
        // some inputs might have been closed already -> report those events
        let closed_inputs = dataflow
            .mappings
            .values()
            .flatten()
            .filter(|(node, _)| node == &node_id)
            .map(|(_, input)| input)
            .filter(|input| {
                dataflow
                    .open_inputs
                    .get(&node_id)
                    .map(|open_inputs| !open_inputs.contains(*input))
                    .unwrap_or(true)
            });
        for input_id in closed_inputs {
            let _ = send_with_timestamp(
                &event_sender,
                NodeEvent::InputClosed {
                    id: input_id.clone(),
                },
                clock,
            );
        }
        if dataflow.open_inputs(&node_id).is_empty() {
            if let Some(node) = dataflow.running_nodes.get_mut(&node_id) {
                node.disable_restart();
            }
            let _ = send_with_timestamp(&event_sender, NodeEvent::AllInputsClosed, clock);
        }

        // if a stop event was already sent for the dataflow, send it to
        // the newly connected node too
        if dataflow.stop_sent {
            if let Some(node) = dataflow.running_nodes.get_mut(&node_id) {
                node.disable_restart();
            }
            let _ = send_with_timestamp(&event_sender, NodeEvent::Stop, clock);
        }

        dataflow.subscribe_channels.insert(node_id, event_sender);
    }

    #[tracing::instrument(skip(self), level = "trace")]
    async fn handle_outputs_done(
        &mut self,
        dataflow_id: DataflowId,
        node_id: &NodeId,
        might_restart: bool,
    ) -> eyre::Result<()> {
        let dataflow = self
            .running
            .get_mut(&dataflow_id)
            .ok_or_else(|| eyre!("no running dataflow with ID `{dataflow_id}`"))?;

        let outputs = dataflow
            .mappings
            .keys()
            .filter(|m| &m.0 == node_id)
            .map(|m| &m.1)
            .cloned()
            .collect();

        if might_restart {
            self.logger
                .for_dataflow(dataflow_id)
                .for_node(node_id.clone())
                .log(
                    LogLevel::Debug,
                    Some("daemon".into()),
                    "keeping outputs open because node might restart",
                )
                .await;
        } else {
            self.send_output_closed_events(dataflow_id, node_id.clone(), outputs)
                .await?;
        }

        let dataflow = self
            .running
            .get_mut(&dataflow_id)
            .ok_or_else(|| eyre!("no running dataflow with ID `{dataflow_id}`"))?;
        dataflow.drop_channels.remove(node_id);
        Ok(())
    }

    async fn handle_node_stop(
        &mut self,
        dataflow_id: Uuid,
        node_id: &NodeId,
        dynamic_node: bool,
    ) -> eyre::Result<()> {
        let result = self
            .handle_node_stop_inner(dataflow_id, node_id, dynamic_node)
            .await;
        let _ = self
            .events_tx
            .send(Timestamped {
                inner: Event::NodeStopped {
                    dataflow_id,
                    node_id: node_id.clone(),
                },
                timestamp: self.clock.new_timestamp(),
            })
            .await;
        result
    }

    async fn handle_node_stop_inner(
        &mut self,
        dataflow_id: Uuid,
        node_id: &NodeId,
        dynamic_node: bool,
    ) -> eyre::Result<()> {
        let mut logger = self.logger.for_dataflow(dataflow_id);
        let dataflow = match self.running.get_mut(&dataflow_id) {
            Some(dataflow) => dataflow,
            None if dynamic_node => {
                // The dataflow might be done already as we don't wait for dynamic nodes. In this
                // case, we don't need to do anything to handle the node stop.
                tracing::debug!(
                    "dynamic node {dataflow_id}/{node_id} stopped after dataflow was done"
                );
                return Ok(());
            }
            None => eyre::bail!(
                "failed to get downstream nodes: no running dataflow with ID `{dataflow_id}`"
            ),
        };

        dataflow
            .pending_nodes
            .handle_node_stop(
                node_id,
                &mut self.coordinator_connection,
                &self.clock,
                &mut dataflow.cascading_error_causes,
                &mut logger,
            )
            .await?;

        // node only reaches here if it will not be restarted
        let might_restart = false;

        self.handle_outputs_done(dataflow_id, node_id, might_restart)
            .await?;

        let mut logger = self.logger.for_dataflow(dataflow_id);
        let dataflow = self.running.get_mut(&dataflow_id).wrap_err_with(|| {
            format!("failed to get downstream nodes: no running dataflow with ID `{dataflow_id}`")
        })?;
        dataflow.running_nodes.remove(node_id);
        if !dataflow.pending_nodes.local_nodes_pending()
            && dataflow
                .running_nodes
                .iter()
                .all(|(_id, n)| n.node_config.dynamic)
        {
            let result = DataflowDaemonResult {
                timestamp: self.clock.new_timestamp(),
                node_results: self
                    .dataflow_node_results
                    .get(&dataflow.id)
                    .context("failed to get dataflow node results")?
                    .clone(),
            };

            self.git_manager
                .clones_in_use
                .values_mut()
                .for_each(|dataflows| {
                    dataflows.remove(&dataflow_id);
                });

            logger
                .log(
                    LogLevel::Info,
                    None,
                    Some("daemon".into()),
                    format!("dataflow finished on machine `{}`", self.daemon_id),
                )
                .await;
            if let Some(connection) = &mut self.coordinator_connection {
                let msg = serde_json::to_vec(&Timestamped {
                    inner: CoordinatorRequest::Event {
                        daemon_id: self.daemon_id.clone(),
                        event: DaemonEvent::AllNodesFinished {
                            dataflow_id,
                            result,
                        },
                    },
                    timestamp: self.clock.new_timestamp(),
                })?;
                socket_stream_send(connection, &msg)
                    .await
                    .wrap_err("failed to report dataflow finish to dora-coordinator")?;
            }
            self.running.remove(&dataflow_id);
        }

        Ok(())
    }

    async fn handle_dora_event(&mut self, event: DoraEvent) -> eyre::Result<()> {
        match event {
            DoraEvent::Timer {
                dataflow_id,
                interval,
                metadata,
            } => {
                let Some(dataflow) = self.running.get_mut(&dataflow_id) else {
                    tracing::warn!("Timer event for unknown dataflow `{dataflow_id}`");
                    return Ok(());
                };

                let Some(subscribers) = dataflow.timers.get(&interval) else {
                    return Ok(());
                };

                let mut closed = Vec::new();
                for (receiver_id, input_id) in subscribers {
                    let Some(channel) = dataflow.subscribe_channels.get(receiver_id) else {
                        continue;
                    };

                    let send_result = send_with_timestamp(
                        channel,
                        NodeEvent::Input {
                            id: input_id.clone(),
                            metadata: metadata.clone(),
                            data: None,
                        },
                        &self.clock,
                    );
                    match send_result {
                        Ok(()) => {}
                        Err(_) => {
                            closed.push(receiver_id);
                        }
                    }
                }
                for id in closed {
                    dataflow.subscribe_channels.remove(id);
                }
            }
            DoraEvent::Logs {
                dataflow_id,
                output_id,
                message,
                metadata,
            } => {
                let Some(dataflow) = self.running.get_mut(&dataflow_id) else {
                    tracing::warn!("Logs event for unknown dataflow `{dataflow_id}`");
                    return Ok(());
                };

                let Some(subscribers) = dataflow.mappings.get(&output_id) else {
                    tracing::warn!(
                        "No subscribers found for {:?} in {:?}",
                        output_id,
                        dataflow.mappings
                    );
                    return Ok(());
                };

                let mut closed = Vec::new();
                for (receiver_id, input_id) in subscribers {
                    let Some(channel) = dataflow.subscribe_channels.get(receiver_id) else {
                        tracing::warn!("No subscriber channel found for {:?}", output_id);
                        continue;
                    };

                    let send_result = send_with_timestamp(
                        channel,
                        NodeEvent::Input {
                            id: input_id.clone(),
                            metadata: metadata.clone(),
                            data: Some(message.clone()),
                        },
                        &self.clock,
                    );
                    match send_result {
                        Ok(()) => {}
                        Err(_) => {
                            closed.push(receiver_id);
                        }
                    }
                }
                for id in closed {
                    dataflow.subscribe_channels.remove(id);
                }
            }
            DoraEvent::SpawnedNodeResult {
                dataflow_id,
                node_id,
                dynamic_node,
                exit_status,
            } => {
                let mut logger = self
                    .logger
                    .for_dataflow(dataflow_id)
                    .for_node(node_id.clone());
                logger
                    .log(
                        LogLevel::Debug,
                        Some("daemon".into()),
                        format!("handling node stop with exit status {exit_status:?}"),
                    )
                    .await;

                let node_result = match exit_status {
                    NodeExitStatus::Success => Ok(()),
                    exit_status => {
                        let dataflow = self.running.get(&dataflow_id);
                        let caused_by_node = dataflow
                            .and_then(|dataflow| {
                                dataflow.cascading_error_causes.error_caused_by(&node_id)
                            })
                            .cloned();
                        let grace_duration_kill = dataflow
                            .map(|d| d.grace_duration_kills.contains(&node_id))
                            .unwrap_or_default();

                        let cause = match caused_by_node {
                            Some(caused_by_node) => {
                                logger
                                    .log(
                                        LogLevel::Info,
                                        Some("daemon".into()),
                                        format!("marking `{node_id}` as cascading error caused by `{caused_by_node}`")
                                    )
                                    .await;

                                NodeErrorCause::Cascading { caused_by_node }
                            }
                            None if grace_duration_kill => NodeErrorCause::GraceDuration,
                            None => {
                                let cause = dataflow
                                    .and_then(|d| d.node_stderr_most_recent.get(&node_id))
                                    .map(|queue| {
                                        let mut s = if queue.is_full() {
                                            "[...]".into()
                                        } else {
                                            String::new()
                                        };
                                        while let Some(line) = queue.pop() {
                                            s += &line;
                                        }
                                        s
                                    })
                                    .unwrap_or_default();

                                NodeErrorCause::Other { stderr: cause }
                            }
                        };
                        Err(NodeError {
                            timestamp: self.clock.new_timestamp(),
                            cause,
                            exit_status,
                        })
                    }
                };

                logger
                    .log(
                        if node_result.is_ok() {
                            LogLevel::Info
                        } else {
                            LogLevel::Error
                        },
                        Some("daemon".into()),
                        match &node_result {
                            Ok(()) => format!("{node_id} finished successfully"),
                            Err(err) => format!("{err}"),
                        },
                    )
                    .await;

                self.dataflow_node_results
                    .entry(dataflow_id)
                    .or_default()
                    .insert(node_id.clone(), node_result);

                self.handle_node_stop(dataflow_id, &node_id, dynamic_node)
                    .await?;
            }
        }
        Ok(())
    }

    fn base_working_dir(
        &self,
        local_working_dir: Option<PathBuf>,
        session_id: SessionId,
    ) -> eyre::Result<PathBuf> {
        match local_working_dir {
            Some(working_dir) => {
                // check that working directory exists
                if working_dir.exists() {
                    Ok(working_dir)
                } else {
                    bail!(
                        "working directory does not exist: {}",
                        working_dir.display(),
                    )
                }
            }
            None => {
                // use subfolder of daemon working dir
                let daemon_working_dir =
                    current_dir().context("failed to get daemon working dir")?;
                Ok(daemon_working_dir
                    .join("_work")
                    .join(session_id.uuid().to_string()))
            }
        }
    }
}

async fn read_last_n_lines(file: &mut File, mut tail: usize) -> io::Result<Vec<u8>> {
    let mut pos = file.seek(io::SeekFrom::End(0)).await?;

    let mut output = VecDeque::<u8>::new();
    let mut extend_slice_to_start = |slice: &[u8]| {
        output.extend(slice);
        output.rotate_right(slice.len());
    };

    let mut buffer = vec![0; 2048];
    let mut estimated_line_length = 0;
    let mut at_end = true;
    'main: while tail > 0 && pos > 0 {
        let new_pos = pos.saturating_sub(buffer.len() as u64);
        file.seek(io::SeekFrom::Start(new_pos)).await?;
        let read_len = (pos - new_pos) as usize;
        pos = new_pos;

        file.read_exact(&mut buffer[..read_len]).await?;
        let read_buf = if at_end {
            at_end = false;
            &buffer[..read_len].trim_ascii_end()
        } else {
            &buffer[..read_len]
        };

        let mut iter = memchr::memrchr_iter(b'\n', read_buf);
        let mut lines = 1;
        loop {
            let Some(pos) = iter.next() else {
                extend_slice_to_start(read_buf);
                break;
            };
            lines += 1;
            tail -= 1;
            if tail == 0 {
                extend_slice_to_start(&read_buf[(pos + 1)..]);
                break 'main;
            }
        }

        estimated_line_length = estimated_line_length.max((read_buf.len() + 1).div_ceil(lines));
        let estimated_buffer_length = estimated_line_length * tail;
        if estimated_buffer_length >= buffer.len() * 2 {
            buffer.resize(buffer.len() * 2, 0);
        }
    }

    Ok(output.into())
}

async fn set_up_event_stream(
    coordinator_addr: SocketAddr,
    machine_id: &Option<String>,
    clock: &Arc<HLC>,
    remote_daemon_events_rx: flume::Receiver<eyre::Result<Timestamped<InterDaemonEvent>>>,
    // used for dynamic nodes
    local_listen_port: u16,
) -> eyre::Result<(DaemonId, impl Stream<Item = Timestamped<Event>> + Unpin)> {
    let clock_cloned = clock.clone();
    let remote_daemon_events = remote_daemon_events_rx.into_stream().map(move |e| match e {
        Ok(e) => Timestamped {
            inner: Event::Daemon(e.inner),
            timestamp: e.timestamp,
        },
        Err(err) => Timestamped {
            inner: Event::DaemonError(err),
            timestamp: clock_cloned.new_timestamp(),
        },
    });
    let (daemon_id, coordinator_events) =
        coordinator::register(coordinator_addr, machine_id.clone(), clock)
            .await
            .wrap_err("failed to connect to dora-coordinator")?;
    let coordinator_events = coordinator_events.map(
        |Timestamped {
             inner: event,
             timestamp,
         }| Timestamped {
            inner: Event::Coordinator(event),
            timestamp,
        },
    );
    let (events_tx, events_rx) = flume::bounded(10);
    let _listen_port =
        local_listener::spawn_listener_loop((LOCALHOST, local_listen_port).into(), events_tx)
            .await?;
    let dynamic_node_events = events_rx.into_stream().map(|e| Timestamped {
        inner: Event::DynamicNode(e.inner),
        timestamp: e.timestamp,
    });
    let incoming = (
        coordinator_events,
        remote_daemon_events,
        dynamic_node_events,
    )
        .merge();
    Ok((daemon_id, incoming))
}

async fn send_output_to_local_receivers(
    node_id: NodeId,
    output_id: DataId,
    dataflow: &mut RunningDataflow,
    metadata: &metadata::Metadata,
    data: Option<DataMessage>,
    clock: &HLC,
) -> Result<Option<AVec<u8, ConstAlign<128>>>, eyre::ErrReport> {
    let timestamp = metadata.timestamp();
    let empty_set = BTreeSet::new();
    let output_id = OutputId(node_id, output_id);
    let local_receivers = dataflow.mappings.get(&output_id).unwrap_or(&empty_set);
    let OutputId(node_id, _) = output_id;
    let mut closed = Vec::new();
    for (receiver_id, input_id) in local_receivers {
        if let Some(channel) = dataflow.subscribe_channels.get(receiver_id) {
            let item = NodeEvent::Input {
                id: input_id.clone(),
                metadata: metadata.clone(),
                data: data.clone(),
            };
            match channel.send(Timestamped {
                inner: item,
                timestamp,
            }) {
                Ok(()) => {
                    if let Some(token) = data.as_ref().and_then(|d| d.drop_token()) {
                        dataflow
                            .pending_drop_tokens
                            .entry(token)
                            .or_insert_with(|| DropTokenInformation {
                                owner: node_id.clone(),
                                pending_nodes: Default::default(),
                            })
                            .pending_nodes
                            .insert(receiver_id.clone());
                    }
                }
                Err(_) => {
                    closed.push(receiver_id);
                }
            }
        }
    }
    for id in closed {
        dataflow.subscribe_channels.remove(id);
    }
    let (data_bytes, drop_token) = match data {
        None => (None, None),
        Some(DataMessage::SharedMemory {
            shared_memory_id,
            len,
            drop_token,
        }) => {
            let memory = ShmemConf::new()
                .os_id(shared_memory_id)
                .open()
                .wrap_err("failed to map shared memory output")?;
            let data = Some(AVec::from_slice(1, &unsafe { memory.as_slice() }[..len]));
            (data, Some(drop_token))
        }
        Some(DataMessage::Vec(v)) => (Some(v), None),
    };
    if let Some(token) = drop_token {
        // insert token into `pending_drop_tokens` even if there are no local subscribers
        dataflow
            .pending_drop_tokens
            .entry(token)
            .or_insert_with(|| DropTokenInformation {
                owner: node_id.clone(),
                pending_nodes: Default::default(),
            });
        // check if all local subscribers are finished with the token
        dataflow.check_drop_token(token, clock).await?;
    }
    Ok(data_bytes)
}

fn node_inputs(node: &ResolvedNode) -> BTreeMap<DataId, Input> {
    match &node.kind {
        CoreNodeKind::Custom(n) => n.run_config.inputs.clone(),
        CoreNodeKind::Runtime(n) => runtime_node_inputs(n),
    }
}

fn close_input(
    dataflow: &mut RunningDataflow,
    receiver_id: &NodeId,
    input_id: &DataId,
    clock: &HLC,
) {
    if let Some(open_inputs) = dataflow.open_inputs.get_mut(receiver_id) {
        if !open_inputs.remove(input_id) {
            return;
        }
    }
    if let Some(channel) = dataflow.subscribe_channels.get(receiver_id) {
        let _ = send_with_timestamp(
            channel,
            NodeEvent::InputClosed {
                id: input_id.clone(),
            },
            clock,
        );

        if dataflow.open_inputs(receiver_id).is_empty() {
            if let Some(node) = dataflow.running_nodes.get_mut(receiver_id) {
                node.disable_restart();
            }
            let _ = send_with_timestamp(channel, NodeEvent::AllInputsClosed, clock);
        }
    }
}

#[derive(Debug)]
pub struct RunningNode {
    process: Option<ProcessHandle>,
    node_config: NodeConfig,
<<<<<<< HEAD
    restart_policy: RestartPolicy,
    /// Don't restart the node even if the restart policy says so.
    ///
    /// This flag is set when all inputs of the node were closed and when a manual stop command
    /// was sent.
    disable_restart: Arc<AtomicBool>,
}

impl RunningNode {
    pub fn restarts_disabled(&self) -> bool {
        self.disable_restart.load(atomic::Ordering::Acquire)
    }

    pub fn disable_restart(&mut self) {
        self.disable_restart.store(true, atomic::Ordering::Release);
    }
=======
    pid: Option<u32>,
>>>>>>> b00b4ade
}

#[derive(Debug)]
enum ProcessOperation {
    SoftKill,
    Kill,
}

impl ProcessOperation {
    pub fn execute(&self, child: &mut dyn TokioChildWrapper) {
        match self {
            Self::SoftKill => {
                #[cfg(unix)]
                {
                    // Send SIGTERM
                    if let Err(err) = child.signal(15) {
                        warn!("failed to send SIGTERM to process {:?}: {err}", child.id());
                    }
                }

                #[cfg(windows)]
                unsafe {
                    let Some(pid) = child.id() else {
                        warn!("failed to get child process id");
                        return;
                    };
                    if let Err(err) = windows::Win32::System::Console::GenerateConsoleCtrlEvent(
                        windows::Win32::System::Console::CTRL_BREAK_EVENT,
                        pid,
                    ) {
                        warn!("failed to send CTRL_BREAK_EVENT to process {pid}: {err}");
                    }
                }

                #[cfg(not(any(unix, windows)))]
                {
                    warn!("killing process is not implemented on this platform");
                }
            }
            Self::Kill => {
                if let Err(err) = child.start_kill() {
                    warn!("failed to kill child process: {err}");
                }
            }
        }
    }
}

#[derive(Debug)]
struct ProcessHandle {
    op_tx: flume::Sender<ProcessOperation>,
}

impl ProcessHandle {
    pub fn new(op_tx: flume::Sender<ProcessOperation>) -> Self {
        Self { op_tx }
    }

    /// Returns true if the process is not finished yet and the operation is
    /// delivered.
    pub fn submit(&self, operation: ProcessOperation) -> bool {
        self.op_tx.send(operation).is_ok()
    }
}

impl Drop for ProcessHandle {
    fn drop(&mut self) {
        if self.submit(ProcessOperation::Kill) {
            warn!("process was killed on drop because it was still running");
        }
    }
}

pub struct RunningDataflow {
    id: Uuid,
    /// Local nodes that are not started yet
    pending_nodes: PendingNodes,

    dataflow_started: bool,

    subscribe_channels: HashMap<NodeId, UnboundedSender<Timestamped<NodeEvent>>>,
    drop_channels: HashMap<NodeId, UnboundedSender<Timestamped<NodeDropEvent>>>,
    mappings: HashMap<OutputId, BTreeSet<InputId>>,
    timers: BTreeMap<Duration, BTreeSet<InputId>>,
    open_inputs: BTreeMap<NodeId, BTreeSet<DataId>>,
    running_nodes: BTreeMap<NodeId, RunningNode>,

    /// List of all dynamic node IDs.
    ///
    /// We want to treat dynamic nodes differently in some cases, so we need
    /// to know which nodes are dynamic.
    dynamic_nodes: BTreeSet<NodeId>,

    open_external_mappings: BTreeSet<OutputId>,

    pending_drop_tokens: HashMap<DropToken, DropTokenInformation>,

    /// Keep handles to all timer tasks of this dataflow to cancel them on drop.
    _timer_handles: BTreeMap<Duration, futures::future::RemoteHandle<()>>,
    stop_sent: bool,

    /// Used in `open_inputs`.
    ///
    /// TODO: replace this with a constant once `BTreeSet::new` is `const` on stable.
    empty_set: BTreeSet<DataId>,

    /// Contains the node that caused the error for nodes that experienced a cascading error.
    cascading_error_causes: CascadingErrorCauses,
    grace_duration_kills: Arc<crossbeam_skiplist::SkipSet<NodeId>>,

    node_stderr_most_recent: BTreeMap<NodeId, Arc<ArrayQueue<String>>>,

    publishers: BTreeMap<OutputId, zenoh::pubsub::Publisher<'static>>,

    finished_tx: broadcast::Sender<()>,

    publish_all_messages_to_zenoh: bool,
}

impl RunningDataflow {
    fn new(
        dataflow_id: Uuid,
        daemon_id: DaemonId,
        dataflow_descriptor: &Descriptor,
    ) -> RunningDataflow {
        let (finished_tx, _) = broadcast::channel(1);
        Self {
            id: dataflow_id,
            pending_nodes: PendingNodes::new(dataflow_id, daemon_id),
            dataflow_started: false,
            subscribe_channels: HashMap::new(),
            drop_channels: HashMap::new(),
            mappings: HashMap::new(),
            timers: BTreeMap::new(),
            open_inputs: BTreeMap::new(),
            running_nodes: BTreeMap::new(),
            dynamic_nodes: BTreeSet::new(),
            open_external_mappings: Default::default(),
            pending_drop_tokens: HashMap::new(),
            _timer_handles: BTreeMap::new(),
            stop_sent: false,
            empty_set: BTreeSet::new(),
            cascading_error_causes: Default::default(),
            grace_duration_kills: Default::default(),
            node_stderr_most_recent: BTreeMap::new(),
            publishers: Default::default(),
            finished_tx,
            publish_all_messages_to_zenoh: dataflow_descriptor.debug.publish_all_messages_to_zenoh,
        }
    }

    async fn start(
        &mut self,
        events_tx: &mpsc::Sender<Timestamped<Event>>,
        clock: &Arc<HLC>,
    ) -> eyre::Result<()> {
        for interval in self.timers.keys().copied() {
            if self._timer_handles.get(&interval).is_some() {
                continue;
            }
            let events_tx = events_tx.clone();
            let dataflow_id = self.id;
            let clock = clock.clone();
            let task = async move {
                let mut interval_stream = tokio::time::interval(interval);
                let hlc = HLC::default();
                loop {
                    interval_stream.tick().await;

                    let span = tracing::span!(tracing::Level::TRACE, "tick");
                    let _ = span.enter();

                    let mut parameters = BTreeMap::new();
                    parameters.insert(
                        "open_telemetry_context".to_string(),
                        #[cfg(feature = "telemetry")]
                        Parameter::String(serialize_context(&span.context())),
                        #[cfg(not(feature = "telemetry"))]
                        Parameter::String("".into()),
                    );

                    let metadata = metadata::Metadata::from_parameters(
                        hlc.new_timestamp(),
                        empty_type_info(),
                        parameters,
                    );

                    let event = Timestamped {
                        inner: DoraEvent::Timer {
                            dataflow_id,
                            interval,
                            metadata,
                        }
                        .into(),
                        timestamp: clock.new_timestamp(),
                    };
                    if events_tx.send(event).await.is_err() {
                        break;
                    }
                }
            };
            let (task, handle) = task.remote_handle();
            tokio::spawn(task);
            self._timer_handles.insert(interval, handle);
        }

        Ok(())
    }

    async fn stop_all(
        &mut self,
        coordinator_connection: &mut Option<TcpStream>,
        clock: &HLC,
        grace_duration: Option<Duration>,
        force: bool,
        logger: &mut DataflowLogger<'_>,
    ) -> eyre::Result<()> {
        self.pending_nodes
            .handle_dataflow_stop(
                coordinator_connection,
                clock,
                &mut self.cascading_error_causes,
                &self.dynamic_nodes,
                logger,
            )
            .await?;

        for node in self.running_nodes.values_mut() {
            node.disable_restart();
        }

        for (_node_id, channel) in self.subscribe_channels.drain() {
            let _ = send_with_timestamp(&channel, NodeEvent::Stop, clock);
        }

        let running_processes: Vec<_> = self
            .running_nodes
            .iter_mut()
            .map(|(id, n)| (id.clone(), n.process.take()))
            .collect();
        if force {
            for (_, proc) in &running_processes {
                if let Some(proc) = proc {
                    proc.submit(crate::ProcessOperation::Kill);
                }
            }
        } else {
            let grace_duration_kills = self.grace_duration_kills.clone();
            tokio::spawn(async move {
                let duration = grace_duration.unwrap_or(Duration::from_millis(10000));
                tokio::time::sleep(duration).await;

                for (node, proc) in &running_processes {
                    if let Some(proc) = proc {
                        if proc.submit(crate::ProcessOperation::SoftKill) {
                            grace_duration_kills.insert(node.clone());
                        }
                    }
                }

                let kill_duration = duration / 2;
                tokio::time::sleep(kill_duration).await;

                for (node, proc) in &running_processes {
                    if let Some(proc) = proc {
                        if proc.submit(crate::ProcessOperation::Kill) {
                            grace_duration_kills.insert(node.clone());
                            warn!(
                                "{node} was killed due to not stopping within the {:#?} grace period",
                                duration + kill_duration
                            );
                        }
                    }
                }
            });
        }
        self.stop_sent = true;
        Ok(())
    }

    fn open_inputs(&self, node_id: &NodeId) -> &BTreeSet<DataId> {
        self.open_inputs.get(node_id).unwrap_or(&self.empty_set)
    }

    async fn check_drop_token(&mut self, token: DropToken, clock: &HLC) -> eyre::Result<()> {
        match self.pending_drop_tokens.entry(token) {
            std::collections::hash_map::Entry::Occupied(entry) => {
                if entry.get().pending_nodes.is_empty() {
                    let (drop_token, info) = entry.remove_entry();
                    let result = match self.drop_channels.get_mut(&info.owner) {
                        Some(channel) => send_with_timestamp(
                            channel,
                            NodeDropEvent::OutputDropped { drop_token },
                            clock,
                        )
                        .wrap_err("send failed"),
                        None => Err(eyre!("no subscribe channel for node `{}`", &info.owner)),
                    };
                    if let Err(err) = result.wrap_err_with(|| {
                        format!(
                            "failed to report drop token `{drop_token:?}` to owner `{}`",
                            &info.owner
                        )
                    }) {
                        tracing::warn!("{err:?}");
                    }
                }
            }
            std::collections::hash_map::Entry::Vacant(_) => {
                tracing::warn!("check_drop_token called with already closed token")
            }
        }

        Ok(())
    }
}

fn empty_type_info() -> ArrowTypeInfo {
    ArrowTypeInfo {
        data_type: DataType::Null,
        len: 0,
        null_count: 0,
        validity: None,
        offset: 0,
        buffer_offsets: Vec::new(),
        child_data: Vec::new(),
    }
}

#[derive(Debug, Clone, PartialEq, Eq, Hash, PartialOrd, Ord)]
pub struct OutputId(NodeId, DataId);
type InputId = (NodeId, DataId);

struct DropTokenInformation {
    /// The node that created the associated drop token.
    owner: NodeId,
    /// Contains the set of pending nodes that still have access to the input
    /// associated with a drop token.
    pending_nodes: BTreeSet<NodeId>,
}

#[derive(Debug)]
pub enum Event {
    Node {
        dataflow_id: DataflowId,
        node_id: NodeId,
        event: DaemonNodeEvent,
    },
    Coordinator(CoordinatorEvent),
    Daemon(InterDaemonEvent),
    Dora(DoraEvent),
    DynamicNode(DynamicNodeEventWrapper),
    HeartbeatInterval,
    MetricsInterval,
    CtrlC,
    SecondCtrlC,
    DaemonError(eyre::Report),
    SpawnNodeResult {
        dataflow_id: DataflowId,
        node_id: NodeId,
        dynamic_node: bool,
        result: Result<RunningNode, NodeError>,
    },
    BuildDataflowResult {
        build_id: BuildId,
        session_id: SessionId,
        result: eyre::Result<BuildInfo>,
    },
    SpawnDataflowResult {
        dataflow_id: Uuid,
        result: eyre::Result<()>,
    },
    NodeStopped {
        dataflow_id: Uuid,
        node_id: NodeId,
    },
}

impl From<DoraEvent> for Event {
    fn from(event: DoraEvent) -> Self {
        Event::Dora(event)
    }
}

impl Event {
    pub fn kind(&self) -> &'static str {
        match self {
            Event::Node { .. } => "Node",
            Event::Coordinator(_) => "Coordinator",
            Event::Daemon(_) => "Daemon",
            Event::Dora(_) => "Dora",
            Event::DynamicNode(_) => "DynamicNode",
            Event::HeartbeatInterval => "HeartbeatInterval",
            Event::MetricsInterval => "MetricsInterval",
            Event::CtrlC => "CtrlC",
            Event::SecondCtrlC => "SecondCtrlC",
            Event::DaemonError(_) => "DaemonError",
            Event::SpawnNodeResult { .. } => "SpawnNodeResult",
            Event::BuildDataflowResult { .. } => "BuildDataflowResult",
            Event::SpawnDataflowResult { .. } => "SpawnDataflowResult",
            Event::NodeStopped { .. } => "NodeStopped",
        }
    }
}

#[derive(Debug)]
#[allow(clippy::large_enum_variant)]
pub enum DaemonNodeEvent {
    OutputsDone {
        reply_sender: oneshot::Sender<DaemonReply>,
    },
    Subscribe {
        event_sender: UnboundedSender<Timestamped<NodeEvent>>,
        reply_sender: oneshot::Sender<DaemonReply>,
    },
    SubscribeDrop {
        event_sender: UnboundedSender<Timestamped<NodeDropEvent>>,
        reply_sender: oneshot::Sender<DaemonReply>,
    },
    CloseOutputs {
        outputs: Vec<dora_core::config::DataId>,
        reply_sender: oneshot::Sender<DaemonReply>,
    },
    SendOut {
        output_id: DataId,
        metadata: metadata::Metadata,
        data: Option<DataMessage>,
    },
    ReportDrop {
        tokens: Vec<DropToken>,
    },
    EventStreamDropped {
        reply_sender: oneshot::Sender<DaemonReply>,
    },
}

#[derive(Debug)]
pub enum DoraEvent {
    Timer {
        dataflow_id: DataflowId,
        interval: Duration,
        metadata: metadata::Metadata,
    },
    Logs {
        dataflow_id: DataflowId,
        output_id: OutputId,
        message: DataMessage,
        metadata: metadata::Metadata,
    },
    SpawnedNodeResult {
        dataflow_id: DataflowId,
        node_id: NodeId,
        dynamic_node: bool,
        exit_status: NodeExitStatus,
    },
}

#[must_use]
enum RunStatus {
    Continue,
    Exit,
}

fn send_with_timestamp<T>(
    sender: &UnboundedSender<Timestamped<T>>,
    event: T,
    clock: &HLC,
) -> Result<(), mpsc::error::SendError<Timestamped<T>>> {
    sender.send(Timestamped {
        inner: event,
        timestamp: clock.new_timestamp(),
    })
}

fn set_up_ctrlc_handler(
    clock: Arc<HLC>,
) -> eyre::Result<tokio::sync::mpsc::Receiver<Timestamped<Event>>> {
    let (ctrlc_tx, ctrlc_rx) = mpsc::channel(1);

    let mut ctrlc_sent = 0;
    ctrlc::set_handler(move || {
        let event = match ctrlc_sent {
            0 => Event::CtrlC,
            1 => Event::SecondCtrlC,
            _ => {
                tracing::warn!("received 3rd ctrlc signal -> aborting immediately");
                std::process::abort();
            }
        };
        if ctrlc_tx
            .blocking_send(Timestamped {
                inner: event,
                timestamp: clock.new_timestamp(),
            })
            .is_err()
        {
            tracing::error!("failed to report ctrl-c event to dora-coordinator");
        }

        ctrlc_sent += 1;
    })
    .wrap_err("failed to set ctrl-c handler")?;

    Ok(ctrlc_rx)
}

#[derive(Debug, Default, Clone, PartialEq, Eq)]
pub struct CascadingErrorCauses {
    caused_by: BTreeMap<NodeId, NodeId>,
}

impl CascadingErrorCauses {
    pub fn experienced_cascading_error(&self, node: &NodeId) -> bool {
        self.caused_by.contains_key(node)
    }

    /// Return the ID of the node that caused a cascading error for the given node, if any.
    pub fn error_caused_by(&self, node: &NodeId) -> Option<&NodeId> {
        self.caused_by.get(node)
    }

    pub fn report_cascading_error(&mut self, causing_node: NodeId, affected_node: NodeId) {
        self.caused_by.entry(affected_node).or_insert(causing_node);
    }
}

fn runtime_node_inputs(n: &RuntimeNode) -> BTreeMap<DataId, Input> {
    n.operators
        .iter()
        .flat_map(|operator| {
            operator.config.inputs.iter().map(|(input_id, mapping)| {
                (
                    DataId::from(format!("{}/{input_id}", operator.id)),
                    mapping.clone(),
                )
            })
        })
        .collect()
}

fn runtime_node_outputs(n: &RuntimeNode) -> BTreeSet<DataId> {
    n.operators
        .iter()
        .flat_map(|operator| {
            operator
                .config
                .outputs
                .iter()
                .map(|output_id| DataId::from(format!("{}/{output_id}", operator.id)))
        })
        .collect()
}

trait CoreNodeKindExt {
    fn run_config(&self) -> NodeRunConfig;
    fn dynamic(&self) -> bool;
}

impl CoreNodeKindExt for CoreNodeKind {
    fn run_config(&self) -> NodeRunConfig {
        match self {
            CoreNodeKind::Runtime(n) => NodeRunConfig {
                inputs: runtime_node_inputs(n),
                outputs: runtime_node_outputs(n),
            },
            CoreNodeKind::Custom(n) => n.run_config.clone(),
        }
    }

    fn dynamic(&self) -> bool {
        match self {
            CoreNodeKind::Runtime(_n) => false,
            CoreNodeKind::Custom(n) => {
                matches!(&n.source, NodeSource::Local) && n.path == DYNAMIC_SOURCE
            }
        }
    }
}<|MERGE_RESOLUTION|>--- conflicted
+++ resolved
@@ -2528,7 +2528,7 @@
 pub struct RunningNode {
     process: Option<ProcessHandle>,
     node_config: NodeConfig,
-<<<<<<< HEAD
+    pid: Option<u32>,
     restart_policy: RestartPolicy,
     /// Don't restart the node even if the restart policy says so.
     ///
@@ -2545,9 +2545,6 @@
     pub fn disable_restart(&mut self) {
         self.disable_restart.store(true, atomic::Ordering::Release);
     }
-=======
-    pid: Option<u32>,
->>>>>>> b00b4ade
 }
 
 #[derive(Debug)]
