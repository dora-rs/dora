#!/bin/bash
set -euo

# Check if we are running in a GitHub Actions environment
CI=${GITHUB_ACTIONS:-false}

# List of ignored modules 
ignored_folders=("dora-parler" "dora-opus" "dora-internvl" "dora-magma")

# Skip test
skip_test_folders=("dora-internvl" "dora-parler" "dora-keyboard" "dora-microphone" "terminal-input" "dora-magma")

# Get current working directory
dir=$(pwd)

# Get the base name of the directory (without the path)
base_dir=$(basename "$dir")

<<<<<<< HEAD
export GIT_LFS_SKIP_SMUDGE=1 
=======
# Large node list requiring space cleanup
large_node=("dora-phi4")

export PYTEST_ADDOPTS="-x"

# Check if the current directory is in the large node list and if we're in the CI environment
if [[ " ${large_node[@]} " =~ " ${base_dir} " ]] && [[ "$CI" == "true" ]]; then
    echo "Running cleanup for $base_dir..."
    sudo rm -rf /opt/hostedtoolcache/CodeQL || :
    # 1.4GB
    sudo rm -rf /opt/hostedtoolcache/go || :
    # 489MB
    sudo rm -rf /opt/hostedtoolcache/PyPy || :
    # 376MB
    sudo rm -rf /opt/hostedtoolcache/node || :
    # Remove Web browser packages
    sudo apt purge -y \
    firefox \
    google-chrome-stable \
    microsoft-edge-stable
    sudo rm -rf /usr/local/lib/android/ 
    sudo rm -rf /usr/share/dotnet/
    sudo rm -rf /opt/ghc/
fi

>>>>>>> 8e1cabf2

# Check if the directory name is in the ignored list
if [[ " ${ignored_folders[@]} " =~ " ${base_dir} " ]]; then
    echo "Skipping $base_dir as we cannot test it on the CI..."
else
    # IF job is mixed rust-python job and is on linux 
    if [[ -f "Cargo.toml" && -f "pyproject.toml" &&  "$(uname)" = "Linux" ]]; then
        echo "Running build and tests for Rust project in $dir..."

        cargo check
        cargo clippy
        cargo build
        cargo test

        pip install "maturin[zig, patchelf]"
        maturin build --release --compatibility manylinux_2_28 --zig
        # If GITHUB_EVENT_NAME is release or workflow_dispatch, publish the wheel on multiple platforms
        if [ "$GITHUB_EVENT_NAME" == "release" ] || [ "$GITHUB_EVENT_NAME" == "workflow_dispatch" ]; then
            # Free up ubuntu space
            sudo apt-get clean
            sudo rm -rf /usr/local/lib/android/ 
            sudo rm -rf /usr/share/dotnet/
            sudo rm -rf /opt/ghc/

            maturin publish --skip-existing --compatibility manylinux_2_28 --zig
            # aarch64-unknown-linux-gnu
            rustup target add aarch64-unknown-linux-gnu
            maturin publish --target aarch64-unknown-linux-gnu --skip-existing --zig  --compatibility manylinux_2_28
                
            # armv7-unknown-linux-musleabihf
            rustup target add armv7-unknown-linux-musleabihf
            # If GITHUB_EVENT_NAME is release or workflow_dispatch, publish the wheel
            maturin publish --target armv7-unknown-linux-musleabihf --skip-existing --zig

            # x86_64-pc-windows-gnu
            rustup target add x86_64-pc-windows-gnu
            # If GITHUB_EVENT_NAME is release or workflow_dispatch, publish the wheel
            maturin publish --target x86_64-pc-windows-gnu --skip-existing 
        fi

    elif [[ -f "Cargo.toml" && -f "pyproject.toml" &&  "$(uname)" = "Darwin" ]]; then
        pip install "maturin[zig, patchelf]"
        # aarch64-apple-darwin
        maturin build  --release
        # If GITHUB_EVENT_NAME is release or workflow_dispatch, publish the wheel
        if [ "$GITHUB_EVENT_NAME" == "release" ] || [ "$GITHUB_EVENT_NAME" == "workflow_dispatch" ]; then
            maturin publish --skip-existing
        fi

    elif [[ "$(uname)" = "Linux" ]] || [[ "$CI" == "false" ]]; then
        if [ -f "$dir/Cargo.toml" ]; then
            echo "Running build and tests for Rust project in $dir..."
            cargo check
            cargo clippy
            cargo build
            cargo test

            if [ "$GITHUB_EVENT_NAME" == "release" ] || [ "$GITHUB_EVENT_NAME" == "workflow_dispatch" ]; then
                cargo publish
            fi
        else
            if [ -f "$dir/pyproject.toml" ]; then
            echo "CI: Installing in $dir..."
            uv venv --seed -p 3.11
            uv pip install .
            echo "CI: Running Linting in $dir..."
            uv run ruff check .
            echo "CI: Running Pytest in $dir..."
            # Skip test for some folders
            if [[ " ${skip_test_folders[@]} " =~ " ${base_dir} " ]]; then
                echo "Skipping tests for $base_dir..."
            else
                uv run pytest
            fi
            if [ "${GITHUB_EVENT_NAME:-false}" == "release" ] || [ "${GITHUB_EVENT_NAME:-false}" == "workflow_dispatch" ]; then
                uv build
                uv publish --check-url https://pypi.org/simple
            fi
            fi
        fi 
    fi 
fi<|MERGE_RESOLUTION|>--- conflicted
+++ resolved
@@ -16,9 +16,7 @@
 # Get the base name of the directory (without the path)
 base_dir=$(basename "$dir")
 
-<<<<<<< HEAD
 export GIT_LFS_SKIP_SMUDGE=1 
-=======
 # Large node list requiring space cleanup
 large_node=("dora-phi4")
 
@@ -43,8 +41,6 @@
     sudo rm -rf /usr/share/dotnet/
     sudo rm -rf /opt/ghc/
 fi
-
->>>>>>> 8e1cabf2
 
 # Check if the directory name is in the ignored list
 if [[ " ${ignored_folders[@]} " =~ " ${base_dir} " ]]; then
