name: CI

on:
  push:
  pull_request:
  workflow_dispatch:

jobs:
  test:
    name: "Test"
    strategy:
      matrix:
        platform: [ubuntu-latest, macos-latest, windows-latest]
      fail-fast: false
    runs-on: ${{ matrix.platform }}
    timeout-minutes: 30
    steps:
      - uses: actions/checkout@v3
      - name: Install libacl-dev (Linux)
        if: runner.os == 'Linux'
        run: |
          export DEBIAN_FRONTEND=noninteractive
          sudo apt-get install -y libacl1-dev

      - uses: r7kamura/rust-problem-matchers@v1.1.0
      - run: cargo --version --verbose
      - uses: Swatinem/rust-cache@v2

      - name: "Check"
        run: cargo check --all
      - name: "Build"
        run: cargo build --all
      - name: "Test"
        run: cargo test --all

  examples:
    name: "Examples"
    strategy:
      matrix:
        platform: [ubuntu-latest, macos-latest, windows-latest]
      fail-fast: false
    runs-on: ${{ matrix.platform }}
    steps:
      - uses: actions/checkout@v3

      - name: Install libacl-dev (Linux)
        if: runner.os == 'Linux'
        run: |
          export DEBIAN_FRONTEND=noninteractive
          sudo apt-get install -y libacl1-dev

      - uses: r7kamura/rust-problem-matchers@v1.1.0
      - run: cargo --version --verbose
      - uses: Swatinem/rust-cache@v2

      - name: "Build examples"
        timeout-minutes: 30
        run: cargo build --examples

      - name: "Rust Dataflow example"
        timeout-minutes: 30
        run: cargo run --example rust-dataflow

      - name: "Benchmark example"
        timeout-minutes: 30
        run: cargo run --example benchmark --release

      - name: "C Dataflow example"
        timeout-minutes: 15
        run: cargo run --example c-dataflow
      - name: "C++ Dataflow example"
        timeout-minutes: 15
        run: cargo run --example cxx-dataflow
<<<<<<< HEAD
=======
      - name: "Start RouDi (iceoryx)"
        if: runner.os != 'Windows'
        run: find target -type f -wholename "*/iceoryx-install/bin/iox-roudi" -exec {} \; &
      - name: "Rust iceoryx example"
        if: runner.os != 'Windows'
        timeout-minutes: 30
        run: cargo run --example iceoryx

  CLI:
    name: "CLI Test"
    strategy:
      matrix:
        platform: [ubuntu-latest, macos-latest]
      fail-fast: false
    runs-on: ${{ matrix.platform }}
    steps:
      - uses: actions/checkout@v3

      - name: Install libacl-dev (Linux)
        if: runner.os == 'Linux'
        run: |
          export DEBIAN_FRONTEND=noninteractive
          sudo apt-get install -y libacl1-dev

      - name: "Build cli and binaries"
        timeout-minutes: 30
        run: |
          cargo install --path binaries/coordinator
          cargo install --path binaries/runtime
          cargo install --path binaries/cli

      - name: "Start dora-coordinator"
        run: |
          dora-coordinator &

      - name: "Test dora `list"
        run: dora-cli list

      - name: "Test new command"
        run: |
            dora-cli new test_project

      - name: "Test start and stop command"
        timeout-minutes: 30
        run: |
            cd test_project
            cargo build --all
            UUID=$(dora-cli start dataflow.yml)
            sleep 10
            dora-cli stop $UUID
            cd .. 

      - name: "Test dora `destroy"
        run: dora-cli destroy
>>>>>>> dd5177eb

  examples-remote:
    name: "Examples (Remote)"
    runs-on: ubuntu-latest
    steps:
      - uses: actions/checkout@v3

      - name: Install libacl-dev (Linux)
        if: runner.os == 'Linux'
        run: |
          export DEBIAN_FRONTEND=noninteractive
          sudo apt-get install -y libacl1-dev

      - uses: r7kamura/rust-problem-matchers@v1.1.0
      - run: cargo --version --verbose
      - uses: Swatinem/rust-cache@v2

      - name: "Remote Rust Dataflow example"
        if: false # skip this example for now until we uploaded new test nodes
        timeout-minutes: 30
        run: cargo run --example rust-dataflow-url

  clippy:
    name: "Clippy"
    runs-on: ubuntu-latest
    steps:
      - uses: actions/checkout@v3
      - name: Install libacl-dev
        run: |
          export DEBIAN_FRONTEND=noninteractive
          sudo apt-get install -y libacl1-dev

      - uses: r7kamura/rust-problem-matchers@v1.1.0
      - run: cargo --version --verbose
      - uses: Swatinem/rust-cache@v2

      - name: "Clippy"
        run: cargo clippy --all
      - name: "Clippy (tracing feature)"
        run: cargo clippy --all --features tracing
        if: false # only the dora-runtime has this feature, but it is currently commented out
      - name: "Clippy (metrics feature)"
        run: cargo clippy --all --features metrics
        if: false # only the dora-runtime has this feature, but it is currently commented out

  rustfmt:
    name: "Formatting"
    runs-on: ubuntu-latest
    steps:
      - uses: actions/checkout@v3
      - uses: r7kamura/rust-problem-matchers@v1.1.0
      - name: "rustfmt"
        run: cargo fmt --all -- --check

  check-license:
    name: "License Checks"
    runs-on: ubuntu-latest
    steps:
      - uses: actions/checkout@v3

      - uses: r7kamura/rust-problem-matchers@v1.1.0
      - run: cargo --version --verbose
      - uses: Swatinem/rust-cache@v2

      - run: cargo install cargo-lichking
      - name: "Check dependency licenses"
        run: cargo lichking check<|MERGE_RESOLUTION|>--- conflicted
+++ resolved
@@ -71,15 +71,6 @@
       - name: "C++ Dataflow example"
         timeout-minutes: 15
         run: cargo run --example cxx-dataflow
-<<<<<<< HEAD
-=======
-      - name: "Start RouDi (iceoryx)"
-        if: runner.os != 'Windows'
-        run: find target -type f -wholename "*/iceoryx-install/bin/iox-roudi" -exec {} \; &
-      - name: "Rust iceoryx example"
-        if: runner.os != 'Windows'
-        timeout-minutes: 30
-        run: cargo run --example iceoryx
 
   CLI:
     name: "CLI Test"
@@ -113,21 +104,20 @@
 
       - name: "Test new command"
         run: |
-            dora-cli new test_project
+          dora-cli new test_project
 
       - name: "Test start and stop command"
         timeout-minutes: 30
         run: |
-            cd test_project
-            cargo build --all
-            UUID=$(dora-cli start dataflow.yml)
-            sleep 10
-            dora-cli stop $UUID
-            cd .. 
+          cd test_project
+          cargo build --all
+          UUID=$(dora-cli start dataflow.yml)
+          sleep 10
+          dora-cli stop $UUID
+          cd ..
 
       - name: "Test dora `destroy"
         run: dora-cli destroy
->>>>>>> dd5177eb
 
   examples-remote:
     name: "Examples (Remote)"
