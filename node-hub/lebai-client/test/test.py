"""TODO: Add docstring."""
<<<<<<< HEAD
=======

import lebai_sdk
>>>>>>> 823f7e35

import lebai_sdk

lebai_sdk.init()


def main():
    """TODO: Add docstring."""
    # print(lebai_sdk.discover_devices(2)) #发现同一局域网内的机器人

    robot_ip = "10.20.17.1"  # 设定机器人ip地址，需要根据机器人实际ip地址修改
    lebai = lebai_sdk.connect(robot_ip, False)  # 创建实例
    lebai.start_sys()  # 启动手臂
    cartesian_pose = {
        "x": -0.383,
        "y": -0.121,
        "z": 0.36,
        "rz": -1.57,
        "ry": 0,
        "rx": 1.57,
    }  # 目标位姿笛卡尔数据
    a = 0.3  # 空间加速度 (m/s2)
    v = 0.1  # 空间速度 （m/s）
    t = 0  # 运动时间 (s)。 当 t > 0 时，参数速度 v 和加速度 a 无效
    r = 0  # 交融半径 (m)。用于指定路径的平滑效果

    lebai.movel(
        cartesian_pose, a, v, t, r,
    )  # 直线运动 https://help.lebai.ltd/sdk/motion.html#%E7%9B%B4%E7%BA%BF%E8%BF%90%E5%8A%A8
    lebai.wait_move()  # 等待运动完成
    # scene_number = "10000" #需要调用的场景编号
    # lebai.start_task(scene_number, None, None, False, 1) #调用场景
    lebai.stop_sys()  # 停止手臂


main()<|MERGE_RESOLUTION|>--- conflicted
+++ resolved
@@ -1,11 +1,7 @@
 """TODO: Add docstring."""
-<<<<<<< HEAD
-=======
 
 import lebai_sdk
->>>>>>> 823f7e35
 
-import lebai_sdk
 
 lebai_sdk.init()
 
