//! Demonstrates the most barebone usage of the Rerun SDK.

use std::{collections::HashMap, env::VarError, path::Path};

use dora_node_api::{
    DoraNode, Event, Parameter,
    arrow::{
<<<<<<< HEAD
        array::{Array, AsArray, Float32Array, StringArray, UInt8Array},
=======
        array::{Array, AsArray, Float64Array, StringArray, UInt8Array, UInt16Array},
>>>>>>> 77c27791
        datatypes::Float32Type,
    },
    dora_core::config::DataId,
    into_vec,
};
use eyre::{Context, Result, bail, eyre};

use pinyin::ToPinyin;
use rerun::{
    ImageFormat, Points2D, Points3D, SpawnOptions, components::ImageBuffer, external::log::warn,
};
pub mod boxes2d;
pub mod boxes3d;
pub mod urdf;
use urdf::{init_urdf, update_visualization};

pub fn lib_main() -> Result<()> {
    // rerun `serve()` requires to have a running Tokio runtime in the current context.
    let rt = tokio::runtime::Builder::new_current_thread()
        .build()
        .expect("Failed to create tokio runtime");
    let _guard = rt.enter();
    let (node, mut events) = DoraNode::init_from_env().context("Could not initialize dora node")?;

    // Setup an image cache to paint depth images.
    let mut image_cache = HashMap::new();
    let mut mask_cache: HashMap<DataId, Vec<bool>> = HashMap::new();
    let mut color_cache: HashMap<DataId, rerun::Color> = HashMap::new();
    let mut options = SpawnOptions::default();

    let memory_limit = match std::env::var("RERUN_MEMORY_LIMIT") {
        Ok(memory_limit) => memory_limit
            .parse::<String>()
            .context("Could not parse RERUN_MEMORY_LIMIT value")?,
        Err(VarError::NotUnicode(_)) => {
            return Err(eyre!("RERUN_MEMORY_LIMIT env variable is not unicode"));
        }
        Err(VarError::NotPresent) => "25%".to_string(),
    };

    options.memory_limit = memory_limit;

    let rec = match std::env::var("OPERATING_MODE").as_deref() {
        Ok("SPAWN") => rerun::RecordingStreamBuilder::new("dora-rerun")
            .spawn_opts(&options, None)
            .context("Could not spawn rerun visualization")?,
        Ok("CONNECT") => {
            let opt = std::env::var("RERUN_SERVER_ADDR").unwrap_or("127.0.0.1:9876".to_string());

            rerun::RecordingStreamBuilder::new("dora-rerun")
                .connect_grpc_opts(opt, None)
                .context("Could not connect to rerun visualization")?
        }
        Ok("SAVE") => {
            let id = node.dataflow_id();
            let path = Path::new("out")
                .join(id.to_string())
                .join(format!("archive-{id}.rerun"));

            rerun::RecordingStreamBuilder::new("dora-rerun")
                .save(path)
                .context("Could not save rerun visualization")?
        }
        Ok(_) => {
            warn!("Invalid operating mode, defaulting to SPAWN mode.");

            rerun::RecordingStreamBuilder::new("dora-rerun")
                .spawn_opts(&options, None)
                .context("Could not spawn rerun visualization")?
        }
        Err(_) => rerun::RecordingStreamBuilder::new("dora-rerun")
            .spawn_opts(&options, None)
            .context("Could not spawn rerun visualization")?,
    };

    let chains = init_urdf(&rec).context("Could not load urdf")?;

    match std::env::var("README") {
        Ok(readme) => {
            readme
                .parse::<String>()
                .context("Could not parse readme value")?;
            rec.log("README", &rerun::TextDocument::new(readme))
                .wrap_err("Could not log text")?;
        }
        Err(VarError::NotUnicode(_)) => {
            return Err(eyre!("readme env variable is not unicode"));
        }
        Err(VarError::NotPresent) => (),
    };

    while let Some(event) = events.recv() {
        if let Event::Input { id, data, metadata } = event {
            let primitive =
                if let Some(Parameter::String(primitive)) = metadata.parameters.get("primitive") {
                    primitive.clone()
                } else {
                    bail!(
                        "No visualization primitive specified in metadata for input {}",
                        id
                    );
                };

            match primitive.as_str() {
                "image" => {
                    let height = if let Some(Parameter::Integer(height)) =
                        metadata.parameters.get("height")
                    {
                        height
                    } else {
                        &480
                    };
                    let width =
                        if let Some(Parameter::Integer(width)) = metadata.parameters.get("width") {
                            width
                        } else {
                            &640
                        };
                    let encoding = if let Some(Parameter::String(encoding)) =
                        metadata.parameters.get("encoding")
                    {
                        encoding
                    } else {
                        "bgr8"
                    };

                    if encoding == "bgr8" {
                        let buffer: &UInt8Array = data.as_any().downcast_ref().unwrap();
                        let buffer: &[u8] = buffer.values();

                        // Transpose values from BGR to RGB
                        let buffer: Vec<u8> =
                            buffer.chunks(3).flat_map(|x| [x[2], x[1], x[0]]).collect();
                        image_cache.insert(id.clone(), buffer.clone());
                        let image_buffer = ImageBuffer::from(buffer);
                        // let tensordata = ImageBuffer(buffer);

                        let image = rerun::Image::new(
                            image_buffer,
                            ImageFormat::rgb8([*width as u32, *height as u32]),
                        );
                        rec.log(id.as_str(), &image)
                            .context("could not log image")?;
                    } else if encoding == "rgb8" {
                        let buffer: &UInt8Array = data.as_any().downcast_ref().unwrap();
                        image_cache.insert(id.clone(), buffer.values().to_vec());
                        let buffer: &[u8] = buffer.values();
                        let image_buffer = ImageBuffer::from(buffer);

                        let image = rerun::Image::new(
                            image_buffer,
                            ImageFormat::rgb8([*width as u32, *height as u32]),
                        );
                        rec.log(id.as_str(), &image)
                            .context("could not log image")?;
                    } else if ["jpeg", "png", "avif"].contains(&encoding) {
                        let buffer: &UInt8Array = data.as_any().downcast_ref().unwrap();
                        let buffer: &[u8] = buffer.values();

                        let image = rerun::EncodedImage::from_file_contents(buffer.to_vec());
                        rec.log(id.as_str(), &image)
                            .context("could not log image")?;
                    };
                }
                "depth" => {
                    let width =
                        if let Some(Parameter::Integer(width)) = metadata.parameters.get("width") {
                            *width as usize
                        } else {
                            640
                        };
                    let height = if let Some(Parameter::Integer(height)) =
                        metadata.parameters.get("height")
                    {
                        *height as usize
                    } else {
                        480
                    };

                    // Check if we have camera metadata for pinhole camera setup
                    let has_camera_metadata = metadata.parameters.contains_key("camera_position")
                        && metadata.parameters.contains_key("camera_orientation")
                        && metadata.parameters.contains_key("focal");

                    if has_camera_metadata {
                        // Extract camera parameters
                        let focal_length = if let Some(Parameter::ListFloat(focals)) =
                            metadata.parameters.get("focal")
                        {
                            (focals[0] as f32, focals[1] as f32)
                        } else {
                            (605.0, 605.0)
                        };

                        let principal_point = if let Some(Parameter::ListFloat(pp)) =
                            metadata.parameters.get("principal_point")
                        {
                            (pp[0] as f32, pp[1] as f32)
                        } else {
                            (width as f32 / 2.0, height as f32 / 2.0)
                        };

                        let camera_position = if let Some(Parameter::ListFloat(pos)) =
                            metadata.parameters.get("camera_position")
                        {
                            rerun::Vec3D::new(pos[0] as f32, pos[1] as f32, pos[2] as f32)
                        } else {
                            rerun::Vec3D::new(0.0, 0.0, 0.0)
                        };

                        let camera_orientation = if let Some(Parameter::ListFloat(quat)) =
                            metadata.parameters.get("camera_orientation")
                        {
                            rerun::Quaternion::from_xyzw([
                                quat[0] as f32,
                                quat[1] as f32,
                                quat[2] as f32,
                                quat[3] as f32,
                            ])
                        } else {
                            rerun::Quaternion::from_xyzw([0.0, 0.0, 0.0, 1.0])
                        };

                        // Use the depth ID as parent entity for camera components
                        let camera_entity = id.as_str();

                        // Log camera transform
                        let camera_transform = rerun::Transform3D::from_translation_rotation(
                            camera_position,
                            camera_orientation,
                        );
                        rec.log(camera_entity, &camera_transform)
                            .context("could not log camera transform")?;

                        // Log pinhole camera
                        let pinhole = rerun::Pinhole::from_focal_length_and_resolution(
                            focal_length,
                            (width as f32, height as f32),
                        )
                        .with_camera_xyz(rerun::components::ViewCoordinates::RDF)
                        .with_resolution((width as f32, height as f32))
                        .with_principal_point(principal_point);

                        rec.log(camera_entity, &pinhole)
                            .context("could not log pinhole camera")?;

                        // Convert depth data to DepthImage
                        match data.data_type() {
                            dora_node_api::arrow::datatypes::DataType::Float32 => {
                                let buffer: &Float32Array = data.as_any().downcast_ref().unwrap();
                                let depth_values: Vec<f32> = buffer.values().to_vec();

                                let depth_image = rerun::external::ndarray::Array::from_shape_vec(
                                    (height, width),
                                    depth_values,
                                )
                                .context("Failed to create depth array")?;

                                // Log depth image as a child entity
                                let depth_entity = format!("{}/raw", camera_entity);
                                rec.log(
                                    depth_entity.as_str(),
                                    &rerun::DepthImage::try_from(depth_image)
                                        .context("Failed to create depth image")?
                                        .with_meter(1.0),
                                )
                                .context("could not log depth image")?;
                            }
<<<<<<< HEAD
                            _ => {
                                return Err(eyre!(
                                    "Depth data must be Float32Array, got {}. Please convert depth values to Float32 before sending.",
                                    data.data_type()
                                ));
=======
                        });
                        Points3D::new(points)
                    }
                    dora_node_api::arrow::datatypes::DataType::UInt16 => {
                        let buffer: &UInt16Array = data.as_any().downcast_ref().unwrap();
                        let mut points = vec![];
                        buffer.iter().enumerate().for_each(|(i, z)| {
                            let u = i as f32 % *width as f32; // Calculate x-coordinate (u)
                            let v = i as f32 / *width as f32; // Calculate y-coordinate (v)

                            if let Some(z) = z {
                                let z = z as f32 / 1000.0; // Convert to meters
                                // Skip points that have empty depth or is too far away
                                if z == 0. || z > 8.0 {
                                    points.push((0., 0., 0.));
                                    return;
                                }
                                let y = (u - resolution[0] as f32) * z / focal_length[0] as f32;
                                let x = (v - resolution[1] as f32) * z / focal_length[1] as f32;
                                let new_x = sin_theta * z + cos_theta * x;
                                let new_y = -y;
                                let new_z = cos_theta * z - sin_theta * x;

                                points.push((new_x, new_y, new_z));
                            } else {
                                points.push((0., 0., 0.));
>>>>>>> 77c27791
                            }
                        }
                    } else {
                        // No camera metadata - just log a warning and skip 3D reconstruction
                        warn!("Depth data received without camera metadata (position, orientation, focal). Skipping 3D reconstruction.");
                        warn!("To enable proper 3D reconstruction, ensure the depth data includes camera_position, camera_orientation, and focal metadata.");
                    }
                }
                "text" => {
                    let buffer: StringArray = data.to_data().into();
                    buffer.iter().try_for_each(|string| -> Result<()> {
                        if let Some(str) = string {
                            let chars = str.chars().collect::<Vec<_>>();
                            let mut new_string = vec![];
                            for char in chars {
                                // Check if the character is a Chinese character
                                if char.is_ascii() || char.is_control() {
                                    new_string.push(char);
                                    continue;
                                }
                                // If it is a Chinese character, replace it with its pinyin
                                if let Some(pinyin) = char.to_pinyin() {
                                    for char in pinyin.with_tone().chars() {
                                        new_string.push(char);
                                    }
                                    new_string.push(' ');
                                }
                            }
                            let pinyined_str = new_string.iter().collect::<String>();
                            rec.log(id.as_str(), &rerun::TextLog::new(pinyined_str))
                                .wrap_err("Could not log text")
                        } else {
                            Ok(())
                        }
                    })?;
                }
                "boxes2d" => {
                    boxes2d::update_boxes2d(&rec, id, data, metadata).context("update boxes 2d")?;
                }
                "boxes3d" => {
                    boxes3d::update_boxes3d(&rec, id, data, metadata).context("update boxes 3d")?;
                }
                "masks" => {
                    let masks = if let Some(data) = data.as_primitive_opt::<Float32Type>() {
                        let data = data
                            .iter()
                            .map(|x| if let Some(x) = x { x > 0. } else { false })
                            .collect::<Vec<_>>();
                        data
                    } else if let Some(data) = data.as_boolean_opt() {
                        let data = data
                            .iter()
                            .map(|x| x.unwrap_or_default())
                            .collect::<Vec<_>>();
                        data
                    } else {
                        println!("Got unexpected data type: {}", data.data_type());
                        continue;
                    };
                    mask_cache.insert(id.clone(), masks.clone());
                }
                "jointstate" => {
                    let encoding = if let Some(Parameter::String(encoding)) =
                        metadata.parameters.get("encoding")
                    {
                        encoding
                    } else {
                        "jointstate"
                    };
                    if encoding != "jointstate" {
                        warn!("Got unexpected encoding: {encoding} on position pose");
                        continue;
                    }
                    // Convert to Vec<f32>
                    let mut positions: Vec<f32> =
                        into_vec(&data).context("Could not parse jointstate as vec32")?;

                    // Match file name
                    let mut urdf_id = id.as_str().replace("jointstate_", "");
                    urdf_id.push_str(".urdf");

                    if let Some(chain) = chains.get(&urdf_id) {
                        let dof = chain.dof();

                        // Truncate or pad positions to match the chain's dof
                        if dof < positions.len() {
                            positions.truncate(dof);
                        } else {
                            #[allow(clippy::same_item_push)]
                            for _ in 0..(dof - positions.len()) {
                                positions.push(0.);
                            }
                        }

                        update_visualization(&rec, chain, &urdf_id, &positions)?;
                    } else {
                        println!("Could not find chain for {urdf_id}. You may not have set its");
                    }
                }
                "pose" => {
                    let encoding = if let Some(Parameter::String(encoding)) =
                        metadata.parameters.get("encoding")
                    {
                        encoding
                    } else {
                        "jointstate"
                    };
                    if encoding != "jointstate" {
                        warn!("Got unexpected encoding: {encoding} on position pose");
                        continue;
                    }
                    // Convert to Vec<f32>
                    let mut positions: Vec<f32> =
                        into_vec(&data).context("Could not parse jointstate as vec32")?;

                    // Match file name
                    let mut urdf_id = id.as_str().replace("pose_", "");
                    urdf_id.push_str(".urdf");

                    if let Some(chain) = chains.get(&urdf_id) {
                        let dof = chain.dof();

                        // Truncate or pad positions to match the chain's dof
                        if dof < positions.len() {
                            positions.truncate(dof);
                        } else {
                            #[allow(clippy::same_item_push)]
                            for _ in 0..(dof - positions.len()) {
                                positions.push(0.);
                            }
                        }

                        update_visualization(&rec, chain, &urdf_id, &positions)?;
                    } else {
                        println!("Could not find chain for {urdf_id}. You may not have set its");
                    }
                }
                "series" => {
                    let values = into_vec::<f32>(&data).context("could not cast series values")?;
                    if !values.is_empty() {
                        rec.log(id.as_str(), &rerun::Scalars::new([values[0] as f64]))
                            .context("could not log series")?;
                    }
                }
                "points3d" => {
                    // Get color from metadata
                    let color =
                        if let Some(Parameter::ListInt(rgb)) = metadata.parameters.get("color") {
                            if rgb.len() >= 3 {
                                rerun::Color::from_rgb(rgb[0] as u8, rgb[1] as u8, rgb[2] as u8)
                            } else {
                                rerun::Color::from_rgb(128, 128, 128) // Default gray
                            }
                        } else {
                            rerun::Color::from_rgb(128, 128, 128) // Default gray
                        };

                    let dataid = id;

                    // Get radii from metadata as array
                    let radii = if let Some(Parameter::ListFloat(radii_list)) =
                        metadata.parameters.get("radii")
                    {
                        radii_list.iter().map(|&r| r as f32).collect::<Vec<f32>>()
                    } else {
                        vec![0.01] // Default 1cm radius
                    };

                    if let Ok(buffer) = into_vec::<f32>(&data) {
                        let mut points = vec![];
                        let mut colors = vec![];
                        let num_points = buffer.len() / 3;
                        buffer.chunks(3).for_each(|chunk| {
                            points.push((chunk[0], chunk[1], chunk[2]));
                            colors.push(color);
                        });

                        // Expand single radius to all points if needed
                        let radii_vec = if radii.len() == num_points {
                            radii
                        } else if radii.len() == 1 {
                            vec![radii[0]; num_points]
                        } else {
                            vec![0.01; num_points] // Default 1cm radius
                        };

                        let points = Points3D::new(points).with_radii(radii_vec);

                        rec.log(dataid.as_str(), &points.with_colors(colors))
                            .context("could not log points")?;
                    }
                }
                "points2d" => {
                    // Get color or assign random color in cache
                    let color = color_cache.get(&id);
                    let color = if let Some(color) = color {
                        *color
                    } else {
                        let color =
                            rerun::Color::from_rgb(rand::random::<u8>(), 180, rand::random::<u8>());

                        color_cache.insert(id.clone(), color);
                        color
                    };
                    let dataid = id;

                    // get a random color
                    if let Ok(buffer) = into_vec::<f32>(&data) {
                        let mut points = vec![];
                        let mut colors = vec![];
                        buffer.chunks(2).for_each(|chunk| {
                            points.push((chunk[0], chunk[1]));
                            colors.push(color);
                        });
                        let points = Points2D::new(points);

                        rec.log(dataid.as_str(), &points.with_colors(colors))
                            .context("could not log points")?;
                    }
                }
                "lines3d" => {
                    // Get color from metadata
                    let color =
                        if let Some(Parameter::ListInt(rgb)) = metadata.parameters.get("color") {
                            if rgb.len() >= 3 {
                                rerun::Color::from_rgb(rgb[0] as u8, rgb[1] as u8, rgb[2] as u8)
                            } else {
                                rerun::Color::from_rgb(0, 255, 0) // Default green
                            }
                        } else {
                            rerun::Color::from_rgb(0, 255, 0) // Default green
                        };

                    // Get radius for line thickness
                    let radius =
                        if let Some(Parameter::Float(r)) = metadata.parameters.get("radius") {
                            *r as f32
                        } else {
                            0.01 // Default radius
                        };

                    if let Ok(buffer) = into_vec::<f32>(&data) {
                        let mut line_points = vec![];
                        buffer.chunks(3).for_each(|chunk| {
                            line_points.push((chunk[0], chunk[1], chunk[2]));
                        });

                        rec.log(
                            id.as_str(),
                            &rerun::LineStrips3D::new([line_points])
                                .with_colors([color])
                                .with_radii([radius]),
                        )
                        .context("could not log line strips")?;
                    }
                }
                _ => bail!("Unknown visualization primitive: {}", primitive),
            }
        }
    }

    Ok(())
}

#[cfg(feature = "python")]
use pyo3::{
    Bound, PyResult, Python, pyfunction, pymodule,
    types::{PyModule, PyModuleMethods},
    wrap_pyfunction,
};

#[cfg(feature = "python")]
#[pyfunction]
fn py_main(_py: Python) -> eyre::Result<()> {
    lib_main()
}

/// A Python module implemented in Rust.
#[cfg(feature = "python")]
#[pymodule]
fn dora_rerun(_py: Python, m: Bound<'_, PyModule>) -> PyResult<()> {
    m.add_function(wrap_pyfunction!(py_main, &m)?)?;
    m.add("__version__", env!("CARGO_PKG_VERSION"))?;
    Ok(())
}<|MERGE_RESOLUTION|>--- conflicted
+++ resolved
@@ -5,11 +5,7 @@
 use dora_node_api::{
     DoraNode, Event, Parameter,
     arrow::{
-<<<<<<< HEAD
-        array::{Array, AsArray, Float32Array, StringArray, UInt8Array},
-=======
-        array::{Array, AsArray, Float64Array, StringArray, UInt8Array, UInt16Array},
->>>>>>> 77c27791
+        array::{Array, AsArray, Float32Array, Float64Array, StringArray, UInt8Array, UInt16Array},
         datatypes::Float32Type,
     },
     dora_core::config::DataId,
@@ -278,46 +274,64 @@
                                 )
                                 .context("could not log depth image")?;
                             }
-<<<<<<< HEAD
+                            dora_node_api::arrow::datatypes::DataType::Float64 => {
+                                let buffer: &Float64Array = data.as_any().downcast_ref().unwrap();
+                                let depth_values: Vec<f32> =
+                                    buffer.values().iter().map(|&v| v as f32).collect();
+
+                                let depth_image = rerun::external::ndarray::Array::from_shape_vec(
+                                    (height, width),
+                                    depth_values,
+                                )
+                                .context("Failed to create depth array")?;
+
+                                // Log depth image as a child entity
+                                let depth_entity = format!("{}/raw", camera_entity);
+                                rec.log(
+                                    depth_entity.as_str(),
+                                    &rerun::DepthImage::try_from(depth_image)
+                                        .context("Failed to create depth image")?
+                                        .with_meter(1.0),
+                                )
+                                .context("could not log depth image")?;
+                            }
+                            dora_node_api::arrow::datatypes::DataType::UInt16 => {
+                                let buffer: &UInt16Array = data.as_any().downcast_ref().unwrap();
+                                // Convert from millimeters to meters
+                                let depth_values: Vec<f32> =
+                                    buffer.values().iter().map(|&v| v as f32 / 1000.0).collect();
+
+                                let depth_image = rerun::external::ndarray::Array::from_shape_vec(
+                                    (height, width),
+                                    depth_values,
+                                )
+                                .context("Failed to create depth array")?;
+
+                                // Log depth image as a child entity
+                                let depth_entity = format!("{}/raw", camera_entity);
+                                rec.log(
+                                    depth_entity.as_str(),
+                                    &rerun::DepthImage::try_from(depth_image)
+                                        .context("Failed to create depth image")?
+                                        .with_meter(1.0),
+                                )
+                                .context("could not log depth image")?;
+                            }
                             _ => {
                                 return Err(eyre!(
-                                    "Depth data must be Float32Array, got {}. Please convert depth values to Float32 before sending.",
+                                    "Depth data must be Float32Array, Float64Array, or UInt16Array, got {}.",
                                     data.data_type()
                                 ));
-=======
-                        });
-                        Points3D::new(points)
-                    }
-                    dora_node_api::arrow::datatypes::DataType::UInt16 => {
-                        let buffer: &UInt16Array = data.as_any().downcast_ref().unwrap();
-                        let mut points = vec![];
-                        buffer.iter().enumerate().for_each(|(i, z)| {
-                            let u = i as f32 % *width as f32; // Calculate x-coordinate (u)
-                            let v = i as f32 / *width as f32; // Calculate y-coordinate (v)
-
-                            if let Some(z) = z {
-                                let z = z as f32 / 1000.0; // Convert to meters
-                                // Skip points that have empty depth or is too far away
-                                if z == 0. || z > 8.0 {
-                                    points.push((0., 0., 0.));
-                                    return;
-                                }
-                                let y = (u - resolution[0] as f32) * z / focal_length[0] as f32;
-                                let x = (v - resolution[1] as f32) * z / focal_length[1] as f32;
-                                let new_x = sin_theta * z + cos_theta * x;
-                                let new_y = -y;
-                                let new_z = cos_theta * z - sin_theta * x;
-
-                                points.push((new_x, new_y, new_z));
-                            } else {
-                                points.push((0., 0., 0.));
->>>>>>> 77c27791
                             }
                         }
                     } else {
                         // No camera metadata - just log a warning and skip 3D reconstruction
-                        warn!("Depth data received without camera metadata (position, orientation, focal). Skipping 3D reconstruction.");
-                        warn!("To enable proper 3D reconstruction, ensure the depth data includes camera_position, camera_orientation, and focal metadata.");
+                        warn!(
+                            "Depth data received without camera metadata (position, orientation, focal). Skipping 3D reconstruction."
+                        );
+                        warn!(
+                            "To enable proper 3D reconstruction, ensure the depth data includes camera_position, camera_orientation, and focal metadata."
+                        );
                     }
                 }
                 "text" => {
