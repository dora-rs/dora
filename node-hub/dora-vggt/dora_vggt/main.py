--- conflicted
+++ resolved
@@ -1,11 +1,8 @@
 """TODO: Add docstring."""
 import io
 import os
-<<<<<<< HEAD
 from collections import deque
-=======
-from collections import deque as Deque
->>>>>>> df6633bd
+
 
 import cv2
 import numpy as np
