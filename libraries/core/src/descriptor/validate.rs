use crate::{
    adjust_shared_library_path,
    config::{DataId, Input, InputMapping, OperatorId, UserInputMapping},
    descriptor::{self, source_is_url, CoreNodeKind, OperatorSource, EXE_EXTENSION},
    get_python_path,
};

use eyre::{bail, eyre, Context};
use std::collections::HashSet;
use std::{path::Path, process::Command};
use tracing::info;

<<<<<<< HEAD
use super::{resolve_path, source_to_path, Descriptor, SHELL_SOURCE};
=======
use super::{resolve_path, Descriptor, DYNAMIC_SOURCE, SHELL_SOURCE};
>>>>>>> f34cbe2f
const VERSION: &str = env!("CARGO_PKG_VERSION");

pub fn check_dataflow(
    dataflow: &Descriptor,
    working_dir: &Path,
    remote_daemon_id: Option<&[&str]>,
    coordinator_is_remote: bool,
) -> eyre::Result<()> {
    let nodes = dataflow.resolve_aliases_and_set_defaults()?;
    let mut has_python_operator = false;
    let is_local = nodes
        .iter()
        .map(|n| &n.deploy.machine)
        .collect::<HashSet<_>>()
        .len()
        <= 1;

    // check that nodes and operators exist
    for node in &nodes {
        match &node.kind {
            descriptor::CoreNodeKind::Custom(custom) => match custom.source.as_str() {
                SHELL_SOURCE => (),
                DYNAMIC_SOURCE => (),
                source => {
                    if source_is_url(source) {
                        info!("{source} is a URL."); // TODO: Implement url check.
<<<<<<< HEAD
                    } else if is_local {
=======
                    } else if let Some(remote_daemon_id) = remote_daemon_id {
                        if remote_daemon_id.contains(&node.deploy.machine.as_str())
                            || coordinator_is_remote
                        {
                            let path = Path::new(&source);
                            let path = if path.extension().is_none() {
                                path.with_extension(EXE_EXTENSION)
                            } else {
                                path.to_owned()
                            };
                            if path.is_relative() {
                                eyre::bail!(
                                    "paths of remote nodes must be absolute (node `{}`)",
                                    node.id
                                );
                            }
                            info!("skipping path check for remote node `{}`", node.id);
                        } else {
                            resolve_path(source, working_dir).wrap_err_with(|| {
                                format!("Could not find source path `{}`", source)
                            })?;
                        }
                    } else {
>>>>>>> f34cbe2f
                        resolve_path(source, working_dir)
                            .wrap_err_with(|| format!("Could not find source path `{}`", source))?;
                    } else {
                        let path = source_to_path(source);
                        if path.is_relative() {
                            eyre::bail!(
                                "paths of remote nodes must be absolute (node `{}`)",
                                node.id
                            );
                        }
                        info!("skipping path check for remote node `{}`", node.id);
                    }
                }
            },
            descriptor::CoreNodeKind::Runtime(node) => {
                for operator_definition in &node.operators {
                    match &operator_definition.config.source {
                        OperatorSource::SharedLibrary(path) => {
                            if source_is_url(path) {
                                info!("{path} is a URL."); // TODO: Implement url check.
                            } else if is_local {
                                let path = adjust_shared_library_path(Path::new(&path))?;
                                if !working_dir.join(&path).exists() {
                                    bail!("no shared library at `{}`", path.display());
                                }
                            } else {
                                let path = source_to_path(path);
                                if path.is_relative() {
                                    eyre::bail!(
                                        "paths of operator must be absolute (operator `{}`)",
                                        operator_definition.id
                                    );
                                }
                                info!(
                                    "skipping path check for remote operator `{}`",
                                    operator_definition.id
                                );
                            }
                        }
                        OperatorSource::Python(python_source) => {
                            has_python_operator = true;
                            let path = &python_source.source;
                            if source_is_url(path) {
                                info!("{path} is a URL."); // TODO: Implement url check.
                            } else if is_local {
                                if !working_dir.join(path).exists() {
                                    bail!("no Python library at `{path}`");
                                }
                            } else {
                                let path = source_to_path(path);
                                if path.is_relative() {
                                    eyre::bail!(
                                        "paths of python operator must be absolute (operator `{}`)",
                                        operator_definition.id
                                    );
                                }
                                info!(
                                    "skipping path check for remote python operator `{}`",
                                    operator_definition.id
                                );
                            }
                        }
                        OperatorSource::Wasm(path) => {
                            if source_is_url(path) {
                                info!("{path} is a URL."); // TODO: Implement url check.
                            } else if is_local {
                                if !working_dir.join(path).exists() {
                                    bail!("no WASM library at `{path}`");
                                }
                            } else {
                                let path = source_to_path(path);
                                if path.is_relative() {
                                    eyre::bail!(
                                        "paths of Wasm operator must be absolute (operator `{}`)",
                                        operator_definition.id
                                    );
                                }
                                info!(
                                    "skipping path check for remote Wasm operator `{}`",
                                    operator_definition.id
                                );
                            }
                        }
                    }
                }
            }
        }
    }

    // check that all inputs mappings point to an existing output
    for node in &nodes {
        match &node.kind {
            descriptor::CoreNodeKind::Custom(custom_node) => {
                for (input_id, input) in &custom_node.run_config.inputs {
                    check_input(input, &nodes, &format!("{}/{input_id}", node.id))?;
                }
            }
            descriptor::CoreNodeKind::Runtime(runtime_node) => {
                for operator_definition in &runtime_node.operators {
                    for (input_id, input) in &operator_definition.config.inputs {
                        check_input(
                            input,
                            &nodes,
                            &format!("{}/{}/{input_id}", operator_definition.id, node.id),
                        )?;
                    }
                }
            }
        };
    }

    // Check that nodes can resolve `send_stdout_as`
    for node in &nodes {
        node.send_stdout_as()
            .context("Could not resolve `send_stdout_as` configuration")?;
    }

    if has_python_operator {
        check_python_runtime()?;
    }

    Ok(())
}

fn check_input(
    input: &Input,
    nodes: &[super::ResolvedNode],
    input_id_str: &str,
) -> Result<(), eyre::ErrReport> {
    match &input.mapping {
        InputMapping::Timer { interval: _ } => {}
        InputMapping::User(UserInputMapping { source, output }) => {
            let source_node = nodes.iter().find(|n| &n.id == source).ok_or_else(|| {
                eyre!("source node `{source}` mapped to input `{input_id_str}` does not exist",)
            })?;
            match &source_node.kind {
                CoreNodeKind::Custom(custom_node) => {
                    if !custom_node.run_config.outputs.contains(output) {
                        bail!(
                            "output `{source}/{output}` mapped to \
                            input `{input_id_str}` does not exist",
                        );
                    }
                }
                CoreNodeKind::Runtime(runtime) => {
                    let (operator_id, output) = output.split_once('/').unwrap_or_default();
                    let operator_id = OperatorId::from(operator_id.to_owned());
                    let output = DataId::from(output.to_owned());

                    let operator = runtime
                        .operators
                        .iter()
                        .find(|o| o.id == operator_id)
                        .ok_or_else(|| {
                            eyre!(
                                "source operator `{source}/{operator_id}` used \
                                for input `{input_id_str}` does not exist",
                            )
                        })?;

                    if !operator.config.outputs.contains(&output) {
                        bail!(
                            "output `{source}/{operator_id}/{output}` mapped to \
                            input `{input_id_str}` does not exist",
                        );
                    }
                }
            }
        }
    };
    Ok(())
}

fn check_python_runtime() -> eyre::Result<()> {
    // Check if python dora-rs is installed and match cli version
    let reinstall_command =
        format!("Please reinstall it with: `pip install dora-rs=={VERSION} --force`");
    let mut command = Command::new(get_python_path().context("Could not get python binary")?);
    command.args([
        "-c",
        &format!(
            "
import dora;
assert dora.__version__=='{VERSION}',  'Python dora-rs should be {VERSION}, but current version is %s. {reinstall_command}' % (dora.__version__)
        "
        ),
    ]);
    let mut result = command
        .spawn()
        .wrap_err("Could not spawn python dora-rs command.")?;
    let status = result
        .wait()
        .wrap_err("Could not get exit status when checking python dora-rs")?;

    if !status.success() {
        bail!("Something went wrong with Python dora-rs. {reinstall_command}")
    }

    Ok(())
}<|MERGE_RESOLUTION|>--- conflicted
+++ resolved
@@ -10,11 +10,8 @@
 use std::{path::Path, process::Command};
 use tracing::info;
 
-<<<<<<< HEAD
-use super::{resolve_path, source_to_path, Descriptor, SHELL_SOURCE};
-=======
-use super::{resolve_path, Descriptor, DYNAMIC_SOURCE, SHELL_SOURCE};
->>>>>>> f34cbe2f
+use super::{resolve_path, source_to_path,  DYNAMIC_SOURCE, Descriptor, SHELL_SOURCE};
+
 const VERSION: &str = env!("CARGO_PKG_VERSION");
 
 pub fn check_dataflow(
@@ -41,33 +38,9 @@
                 source => {
                     if source_is_url(source) {
                         info!("{source} is a URL."); // TODO: Implement url check.
-<<<<<<< HEAD
+                      
                     } else if is_local {
-=======
-                    } else if let Some(remote_daemon_id) = remote_daemon_id {
-                        if remote_daemon_id.contains(&node.deploy.machine.as_str())
-                            || coordinator_is_remote
-                        {
-                            let path = Path::new(&source);
-                            let path = if path.extension().is_none() {
-                                path.with_extension(EXE_EXTENSION)
-                            } else {
-                                path.to_owned()
-                            };
-                            if path.is_relative() {
-                                eyre::bail!(
-                                    "paths of remote nodes must be absolute (node `{}`)",
-                                    node.id
-                                );
-                            }
-                            info!("skipping path check for remote node `{}`", node.id);
-                        } else {
-                            resolve_path(source, working_dir).wrap_err_with(|| {
-                                format!("Could not find source path `{}`", source)
-                            })?;
-                        }
-                    } else {
->>>>>>> f34cbe2f
+
                         resolve_path(source, working_dir)
                             .wrap_err_with(|| format!("Could not find source path `{}`", source))?;
                     } else {
