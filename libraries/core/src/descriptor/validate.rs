use crate::{
    adjust_shared_library_path,
    config::{DataId, Input, InputMapping, OperatorId, UserInputMapping},
    descriptor::{self, source_is_url, CoreNodeKind, OperatorSource, EXE_EXTENSION},
    get_python_path,
};

use eyre::{bail, eyre, Context};
use std::collections::HashSet;
use std::{path::Path, process::Command};
use tracing::info;

<<<<<<< HEAD
use super::{resolve_path, source_to_path, Descriptor, DYNAMIC_SOURCE, SHELL_SOURCE};
=======
use super::{resolve_path, source_to_path,  DYNAMIC_SOURCE, Descriptor, SHELL_SOURCE};

>>>>>>> ddd9d5a3
const VERSION: &str = env!("CARGO_PKG_VERSION");

pub fn check_dataflow(
    dataflow: &Descriptor,
    working_dir: &Path,
    remote_daemon_id: Option<&[&str]>,
    coordinator_is_remote: bool,
) -> eyre::Result<()> {
    let nodes = dataflow.resolve_aliases_and_set_defaults()?;
    let mut has_python_operator = false;
    let is_local = nodes
        .iter()
        .map(|n| &n.deploy.machine)
        .collect::<HashSet<_>>()
        .len()
        <= 1;

    // check that nodes and operators exist
    for node in &nodes {
        match &node.kind {
            descriptor::CoreNodeKind::Custom(custom) => match custom.source.as_str() {
                SHELL_SOURCE => (),
                DYNAMIC_SOURCE => (),
                source => {
                    if source_is_url(source) {
                        info!("{source} is a URL."); // TODO: Implement url check.
                      
                    } else if is_local {

                        resolve_path(source, working_dir)
                            .wrap_err_with(|| format!("Could not find source path `{}`", source))?;
                    } else {
                        let path = source_to_path(source);
                        if path.is_relative() {
                            eyre::bail!(
                                "paths of remote nodes must be absolute (node `{}`)",
                                node.id
                            );
                        }
                        info!("skipping path check for remote node `{}`", node.id);
                    }
                }
            },
            descriptor::CoreNodeKind::Runtime(node) => {
                for operator_definition in &node.operators {
                    match &operator_definition.config.source {
                        OperatorSource::SharedLibrary(path) => {
                            if source_is_url(path) {
                                info!("{path} is a URL."); // TODO: Implement url check.
                            } else if is_local {
                                let path = adjust_shared_library_path(Path::new(&path))?;
                                if !working_dir.join(&path).exists() {
                                    bail!("no shared library at `{}`", path.display());
                                }
                            } else {
                                let path = source_to_path(path);
                                if path.is_relative() {
                                    eyre::bail!(
                                        "paths of operator must be absolute (operator `{}`)",
                                        operator_definition.id
                                    );
                                }
                                info!(
                                    "skipping path check for remote operator `{}`",
                                    operator_definition.id
                                );
                            }
                        }
                        OperatorSource::Python(python_source) => {
                            has_python_operator = true;
                            let path = &python_source.source;
                            if source_is_url(path) {
                                info!("{path} is a URL."); // TODO: Implement url check.
                            } else if is_local {
                                if !working_dir.join(path).exists() {
                                    bail!("no Python library at `{path}`");
                                }
                            } else {
                                let path = source_to_path(path);
                                if path.is_relative() {
                                    eyre::bail!(
                                        "paths of python operator must be absolute (operator `{}`)",
                                        operator_definition.id
                                    );
                                }
                                info!(
                                    "skipping path check for remote python operator `{}`",
                                    operator_definition.id
                                );
                            }
                        }
                        OperatorSource::Wasm(path) => {
                            if source_is_url(path) {
                                info!("{path} is a URL."); // TODO: Implement url check.
                            } else if is_local {
                                if !working_dir.join(path).exists() {
                                    bail!("no WASM library at `{path}`");
                                }
                            } else {
                                let path = source_to_path(path);
                                if path.is_relative() {
                                    eyre::bail!(
                                        "paths of Wasm operator must be absolute (operator `{}`)",
                                        operator_definition.id
                                    );
                                }
                                info!(
                                    "skipping path check for remote Wasm operator `{}`",
                                    operator_definition.id
                                );
                            }
                        }
                    }
                }
            }
        }
    }

    // check that all inputs mappings point to an existing output
    for node in &nodes {
        match &node.kind {
            descriptor::CoreNodeKind::Custom(custom_node) => {
                for (input_id, input) in &custom_node.run_config.inputs {
                    check_input(input, &nodes, &format!("{}/{input_id}", node.id))?;
                }
            }
            descriptor::CoreNodeKind::Runtime(runtime_node) => {
                for operator_definition in &runtime_node.operators {
                    for (input_id, input) in &operator_definition.config.inputs {
                        check_input(
                            input,
                            &nodes,
                            &format!("{}/{}/{input_id}", operator_definition.id, node.id),
                        )?;
                    }
                }
            }
        };
    }

    // Check that nodes can resolve `send_stdout_as`
    for node in &nodes {
        node.send_stdout_as()
            .context("Could not resolve `send_stdout_as` configuration")?;
    }

    if has_python_operator {
        check_python_runtime()?;
    }

    Ok(())
}

fn check_input(
    input: &Input,
    nodes: &[super::ResolvedNode],
    input_id_str: &str,
) -> Result<(), eyre::ErrReport> {
    match &input.mapping {
        InputMapping::Timer { interval: _ } => {}
        InputMapping::User(UserInputMapping { source, output }) => {
            let source_node = nodes.iter().find(|n| &n.id == source).ok_or_else(|| {
                eyre!("source node `{source}` mapped to input `{input_id_str}` does not exist",)
            })?;
            match &source_node.kind {
                CoreNodeKind::Custom(custom_node) => {
                    if !custom_node.run_config.outputs.contains(output) {
                        bail!(
                            "output `{source}/{output}` mapped to \
                            input `{input_id_str}` does not exist",
                        );
                    }
                }
                CoreNodeKind::Runtime(runtime) => {
                    let (operator_id, output) = output.split_once('/').unwrap_or_default();
                    let operator_id = OperatorId::from(operator_id.to_owned());
                    let output = DataId::from(output.to_owned());

                    let operator = runtime
                        .operators
                        .iter()
                        .find(|o| o.id == operator_id)
                        .ok_or_else(|| {
                            eyre!(
                                "source operator `{source}/{operator_id}` used \
                                for input `{input_id_str}` does not exist",
                            )
                        })?;

                    if !operator.config.outputs.contains(&output) {
                        bail!(
                            "output `{source}/{operator_id}/{output}` mapped to \
                            input `{input_id_str}` does not exist",
                        );
                    }
                }
            }
        }
    };
    Ok(())
}

fn check_python_runtime() -> eyre::Result<()> {
    // Check if python dora-rs is installed and match cli version
    let reinstall_command =
        format!("Please reinstall it with: `pip install dora-rs=={VERSION} --force`");
    let mut command = Command::new(get_python_path().context("Could not get python binary")?);
    command.args([
        "-c",
        &format!(
            "
import dora;
assert dora.__version__=='{VERSION}',  'Python dora-rs should be {VERSION}, but current version is %s. {reinstall_command}' % (dora.__version__)
        "
        ),
    ]);
    let mut result = command
        .spawn()
        .wrap_err("Could not spawn python dora-rs command.")?;
    let status = result
        .wait()
        .wrap_err("Could not get exit status when checking python dora-rs")?;

    if !status.success() {
        bail!("Something went wrong with Python dora-rs. {reinstall_command}")
    }

    Ok(())
}<|MERGE_RESOLUTION|>--- conflicted
+++ resolved
@@ -1,7 +1,7 @@
 use crate::{
     adjust_shared_library_path,
     config::{DataId, Input, InputMapping, OperatorId, UserInputMapping},
-    descriptor::{self, source_is_url, CoreNodeKind, OperatorSource, EXE_EXTENSION},
+    descriptor::{self, source_is_url, CoreNodeKind, OperatorSource},
     get_python_path,
 };
 
@@ -10,20 +10,11 @@
 use std::{path::Path, process::Command};
 use tracing::info;
 
-<<<<<<< HEAD
 use super::{resolve_path, source_to_path, Descriptor, DYNAMIC_SOURCE, SHELL_SOURCE};
-=======
-use super::{resolve_path, source_to_path,  DYNAMIC_SOURCE, Descriptor, SHELL_SOURCE};
-
->>>>>>> ddd9d5a3
+
 const VERSION: &str = env!("CARGO_PKG_VERSION");
 
-pub fn check_dataflow(
-    dataflow: &Descriptor,
-    working_dir: &Path,
-    remote_daemon_id: Option<&[&str]>,
-    coordinator_is_remote: bool,
-) -> eyre::Result<()> {
+pub fn check_dataflow(dataflow: &Descriptor, working_dir: &Path) -> eyre::Result<()> {
     let nodes = dataflow.resolve_aliases_and_set_defaults()?;
     let mut has_python_operator = false;
     let is_local = nodes
@@ -42,9 +33,7 @@
                 source => {
                     if source_is_url(source) {
                         info!("{source} is a URL."); // TODO: Implement url check.
-                      
                     } else if is_local {
-
                         resolve_path(source, working_dir)
                             .wrap_err_with(|| format!("Could not find source path `{}`", source))?;
                     } else {
