--- conflicted
+++ resolved
@@ -39,37 +39,12 @@
 
 [workspace.package]
 # Make sure to also bump `apis/node/python/__init__.py` version.
-<<<<<<< HEAD
-version = "0.3.5-rc0"
-=======
 version = "0.3.5"
->>>>>>> 01c40471
 description = "`dora` goal is to be a low latency, composable, and distributed data flow."
 documentation = "https://dora.carsmos.ai"
 license = "Apache-2.0"
 
 [workspace.dependencies]
-<<<<<<< HEAD
-dora-node-api = { version = "0.3.5-rc0", path = "apis/rust/node", default-features = false }
-dora-node-api-python = { version = "0.3.5-rc0", path = "apis/python/node", default-features = false }
-dora-operator-api = { version = "0.3.5-rc0", path = "apis/rust/operator", default-features = false }
-dora-operator-api-macros = { version = "0.3.5-rc0", path = "apis/rust/operator/macros" }
-dora-operator-api-types = { version = "0.3.5-rc0", path = "apis/rust/operator/types" }
-dora-operator-api-python = { version = "0.3.5-rc0", path = "apis/python/operator" }
-dora-operator-api-c = { version = "0.3.5-rc0", path = "apis/c/operator" }
-dora-node-api-c = { version = "0.3.5-rc0", path = "apis/c/node" }
-dora-core = { version = "0.3.5-rc0", path = "libraries/core" }
-dora-arrow-convert = { version = "0.3.5-rc0", path = "libraries/arrow-convert" }
-dora-tracing = { version = "0.3.5-rc0", path = "libraries/extensions/telemetry/tracing" }
-dora-metrics = { version = "0.3.5-rc0", path = "libraries/extensions/telemetry/metrics" }
-dora-download = { version = "0.3.5-rc0", path = "libraries/extensions/download" }
-shared-memory-server = { version = "0.3.5-rc0", path = "libraries/shared-memory-server" }
-communication-layer-request-reply = { version = "0.3.5-rc0", path = "libraries/communication-layer/request-reply" }
-dora-message = { version = "0.3.5-rc0", path = "libraries/message" }
-dora-runtime = { version = "0.3.5-rc0", path = "binaries/runtime" }
-dora-daemon = { version = "0.3.5-rc0", path = "binaries/daemon" }
-dora-coordinator = { version = "0.3.5-rc0", path = "binaries/coordinator" }
-=======
 dora-node-api = { version = "0.3.5", path = "apis/rust/node", default-features = false }
 dora-node-api-python = { version = "0.3.5", path = "apis/python/node", default-features = false }
 dora-operator-api = { version = "0.3.5", path = "apis/rust/operator", default-features = false }
@@ -89,7 +64,6 @@
 dora-runtime = { version = "0.3.5", path = "binaries/runtime" }
 dora-daemon = { version = "0.3.5", path = "binaries/daemon" }
 dora-coordinator = { version = "0.3.5", path = "binaries/coordinator" }
->>>>>>> 01c40471
 dora-ros2-bridge = { path = "libraries/extensions/ros2-bridge" }
 dora-ros2-bridge-msg-gen = { path = "libraries/extensions/ros2-bridge/msg-gen" }
 dora-ros2-bridge-python = { path = "libraries/extensions/ros2-bridge/python" }
