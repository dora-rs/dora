[workspace]
members = [
    "apis/c/node",
    "apis/c/operator",
    "apis/c++/node",
    "apis/c++/operator",
    "apis/python/node",
    "apis/python/operator",
    "apis/rust/*",
    "apis/rust/operator/macros",
    "apis/rust/operator/types",
    "binaries/cli",
    "binaries/coordinator",
    "binaries/daemon",
    "binaries/runtime",
    "examples/rust-dataflow/node",
    "examples/rust-dataflow/status-node",
    "examples/rust-dataflow/sink",
    "examples/rust-dataflow/sink-dynamic",
    "examples/rust-ros2-dataflow/node",
    "examples/benchmark/node",
    "examples/benchmark/sink",
    "examples/multiple-daemons/node",
    "examples/multiple-daemons/operator",
    "examples/multiple-daemons/sink",
    "libraries/arrow-convert",
    "libraries/communication-layer/*",
    "libraries/core",
    "libraries/message",
    "libraries/shared-memory-server",
    "libraries/extensions/download",
    "libraries/extensions/telemetry/*",
    "libraries/extensions/ros2-bridge",
    "libraries/extensions/ros2-bridge/msg-gen",
    "libraries/extensions/ros2-bridge/python",
    "tests/queue_size_latest_data_rust/receive_data",

]

[workspace.package]
edition = "2024"
rust-version = "1.85.0"
# Make sure to also bump `apis/node/python/__init__.py` version.
version = "0.3.13"
description = "`dora` goal is to be a low latency, composable, and distributed data flow."
documentation = "https://dora-rs.ai"
readme = "./README.md"
license = "Apache-2.0"
repository = "https://github.com/dora-rs/dora/"

[workspace.dependencies]
dora-node-api = { version = "0.3.13", path = "apis/rust/node", default-features = false }
dora-node-api-python = { version = "0.3.13", path = "apis/python/node", default-features = false }
dora-operator-api = { version = "0.3.13", path = "apis/rust/operator", default-features = false }
dora-operator-api-macros = { version = "0.3.13", path = "apis/rust/operator/macros" }
dora-operator-api-types = { version = "0.3.13", path = "apis/rust/operator/types" }
dora-operator-api-python = { version = "0.3.13", path = "apis/python/operator" }
dora-operator-api-c = { version = "0.3.13", path = "apis/c/operator" }
dora-node-api-c = { version = "0.3.13", path = "apis/c/node" }
dora-core = { version = "0.3.13", path = "libraries/core" }
dora-arrow-convert = { version = "0.3.13", path = "libraries/arrow-convert" }
dora-tracing = { version = "0.3.13", path = "libraries/extensions/telemetry/tracing" }
dora-metrics = { version = "0.3.13", path = "libraries/extensions/telemetry/metrics" }
dora-download = { version = "0.3.13", path = "libraries/extensions/download" }
shared-memory-server = { version = "0.3.13", path = "libraries/shared-memory-server" }
communication-layer-request-reply = { version = "0.3.13", path = "libraries/communication-layer/request-reply" }
dora-cli = { version = "0.3.13", path = "binaries/cli" }
dora-runtime = { version = "0.3.13", path = "binaries/runtime" }
dora-daemon = { version = "0.3.13", path = "binaries/daemon" }
dora-coordinator = { version = "0.3.13", path = "binaries/coordinator" }
dora-ros2-bridge = { version = "0.3.13", path = "libraries/extensions/ros2-bridge" }
dora-ros2-bridge-msg-gen = { version = "0.3.13", path = "libraries/extensions/ros2-bridge/msg-gen" }
dora-ros2-bridge-python = { path = "libraries/extensions/ros2-bridge/python" }
# versioned independently from the other dora crates
dora-message = { version = "0.6.0", path = "libraries/message" }
arrow = { version = "54.2.1" }
arrow-schema = { version = "54.2.1" }
arrow-data = { version = "54.2.1" }
arrow-array = { version = "54.2.1" }
arrow-json = { version = "54.2.1" }
parquet = { version = "54.2.1" }
pyo3 = { version = "0.23", features = [
    "eyre",
    "abi3-py37",
    "multiple-pymethods",
] }
pythonize = "0.23"
git2 = { version = "0.18.0", features = ["vendored-openssl"] }
serde_yaml = "0.9.33"
<<<<<<< HEAD
serde_json = "1.0.145"
=======
zenoh = "1.1.1"
>>>>>>> ba2a0da1

[package]
name = "dora-examples"
rust-version = "1.85.0"
version = "0.0.0"
edition.workspace = true
license = "Apache-2.0"
publish = false


[features]
# enables examples that depend on a sourced ROS2 installation
ros2-examples = []

[dev-dependencies]
eyre = "0.6.8"
tokio = "1.24.2"
dora-cli = { workspace = true }
dora-coordinator = { workspace = true }
dora-core = { workspace = true }
dora-message = { workspace = true }
dora-tracing = { workspace = true }
dora-download = { workspace = true }
dunce = "1.0.2"
serde_yaml = "0.8.23"
uuid = { version = "1.7", features = ["v7", "serde"] }
tracing = "0.1.36"
futures = "0.3.25"
tokio-stream = "0.1.11"

[[example]]
name = "c-dataflow"
path = "examples/c-dataflow/run.rs"

[[example]]
name = "rust-dataflow"
path = "examples/rust-dataflow/run.rs"

[[example]]
name = "rust-dataflow-git"
path = "examples/rust-dataflow-git/run.rs"

[[example]]
name = "rust-ros2-dataflow"
path = "examples/rust-ros2-dataflow/run.rs"
required-features = ["ros2-examples"]

# TODO: Fix example #192
[[example]]
name = "rust-dataflow-url"
path = "examples/rust-dataflow-url/run.rs"

[[example]]
name = "cxx-dataflow"
path = "examples/c++-dataflow/run.rs"

[[example]]
name = "cxx-arrow-dataflow"
path = "examples/c++-arrow-dataflow/run.rs"

[[example]]
name = "python-dataflow"
path = "examples/python-dataflow/run.rs"

[[example]]
name = "python-ros2-dataflow"
path = "examples/python-ros2-dataflow/run.rs"
required-features = ["ros2-examples"]

[[example]]
name = "python-operator-dataflow"
path = "examples/python-operator-dataflow/run.rs"

[[example]]
name = "benchmark"
path = "examples/benchmark/run.rs"

[[example]]
name = "multiple-daemons"
path = "examples/multiple-daemons/run.rs"

[[example]]
name = "cmake-dataflow"
path = "examples/cmake-dataflow/run.rs"

[[example]]
name = "cxx-ros2-dataflow"
path = "examples/c++-ros2-dataflow/run.rs"
required-features = ["ros2-examples"]

# The profile that 'dist' will build with
[profile.dist]
inherits = "release"
lto = "thin"<|MERGE_RESOLUTION|>--- conflicted
+++ resolved
@@ -87,11 +87,8 @@
 pythonize = "0.23"
 git2 = { version = "0.18.0", features = ["vendored-openssl"] }
 serde_yaml = "0.9.33"
-<<<<<<< HEAD
+zenoh = "1.1.1"
 serde_json = "1.0.145"
-=======
-zenoh = "1.1.1"
->>>>>>> ba2a0da1
 
 [package]
 name = "dora-examples"
